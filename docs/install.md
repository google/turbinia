# High-Level Setup

Turbinia can be run either in the Google Cloud, or on local machines. If you run
Turbinia on local machines, it will still use [Cloud
Pub/Sub](https://cloud.google.com/pubsub) and [Cloud
Functions](https://cloud.google.com/functions) for the client to talk to the
server, and for the server to talk to the worker nodes.

## Local Setup

Turbinia requires all worker nodes to have direct access to all Evidence data.
The easiest way to set this up on local machines is to have a NFS or SAN mounted
on a common path on each worker. All output should also be written to the common
directory so that when Evidence is added back into Turbinia that the other
worker nodes can process it. Turbinia can also write output to GCS even when
running locally (set the `GCS_OUTPUT_PATH` variable in the config).

## Google Cloud Platform (GCP) Setup

Turbinia can read Evidence from either cloud Persistent Disks, or from GCS
objects. Turbinia can also write output to GCS (set the `GCS_OUTPUT_PATH`
variable in the config). Note that you can operate multiple Turbinia instances
within the same GCP Project as long as you're careful to make sure your config
(Pub/Sub topics/subscriptions, output paths, etc) doesn't overlap.

### Persistent Disks

Persistent disks should be the default when processing disks that come from the
Cloud. The account you run Turbinia as must have access to the Persistent Disks
that you want to process. If you add a GoogleCloudDisk Evidence type, the worker
node will attach the disk automatically before it runs its tasks.

### Google Cloud Storage (GCS) Objects

If you have raw disk images from physical machines or otherwise that you want to
process in the cloud, you can process them directly from GCS. This can be used
when the images do not originate from VMs/containers that are running in the
cloud. You can potentially convert raw images to Persistent Disks, but that
requires processing the image first, and so using GCS is recommended in this
case. Processing Evidence directly from GCS requires that you use [GCS
FUSE](https://cloud.google.com/storage/docs/gcs-fuse) and mount your bucket at a
common path on each worker node. Once your GCS bucket is mounted, you can
process these images as 'rawdisk' Evidence.

<!-- TODO(beamcodeup): Document how to use GoogleCloudDiskRawEmbedded. -->

# Instructions

## GCP Project Setup (Cloud Pub/Sub, Cloud Function, Cloud Datastore)

**NOTE:** This section is mandatory for Turbinia running on GCP or local
machines.

<<<<<<< HEAD
**NOTE:** This section is mandatory for Turbinia running on GCP or local
machines.

=======
>>>>>>> 4a760f57
*   Create or select a Google Cloud Platform project on the [Google Developers
    Console](https://console.developers.google.com)
*   Enable [Cloud
    Functions](https://console.cloud.google.com/apis/library/cloudfunctions.googleapis.com)
*   Follow the
    [instructions](https://cloud.google.com/pubsub/docs/quickstart-console) to:
    *   Enable [Cloud
        Pub/Sub](https://console.cloud.google.com/apis/library/pubsub.googleapis.com)
    *   Create a new Pub/Sub topic and subscription **(pull type)**
    *   Please take a note of the topic and subscription name for the
        configuration steps
*   Enable [Cloud
    Datastore](https://console.cloud.google.com/apis/api/datastore.googleapis.com)
    *   Go to Datastore in the cloud console
    *   Hit the `Create Entity` button
    *   Select the region that your data should be in. No need to create any
        Entities after selecting your region

## Local Turbinia

*   If Turbinia will run on local machines, jump to [Core Installation
    Steps](#core-installation-steps)
*   Otherwise, follow [GCP Turbinia](#gcp-turbinia)

## GCP Turbinia

The following is a one possible configuration and setup for Turbinia in GCP.
This is still a rough process and future versions will be containerized.

**NOTE:** When running Turbinia on GCP, it's recommended that you have at least
two Google Cloud Engine (GCE) instances, respectively for the server and
1 or more workers. In a small setup, you can also both the server and worker
on a single instance.

### 1. Create a GCE Instance as Server
*   Create a [new GCE
    instance](https://console.cloud.google.com/compute/instances) from a recent version
    of Debian or Ubuntu
    *   This should work on other Linux flavors, but these are untested. Feel
        free to test and fix them ;)
*   Follow [Core Installation Steps](#core-installation-steps)

### 2. Create a Google Cloud Storage (GCS) Bucket

**NOTE:** GCS FUSE is used here for convenience to keep scripts and log files,
but this isn't strictly necessary for Turbinia to run if you have an alternate
means to save logging data.

*   [Create a new GCS
    bucket](https://cloud.google.com/storage/docs/creating-buckets) and create
    directories for `scripts` and `output/logs`
*   Mount your GCS bucket on your server instance using [GCS
    FUSE](https://cloud.google.com/storage/docs/gcs-fuse)
*   cp `turbinia/tools/gcp_init/*.sh` into your locally mounted copy of
    `$your_bucket/scripts`
*   Edit the variables in `scripts/start-wrapper.sh` and
    `scripts/start-turbinia-common.sh` as appropriate
*   ***NOTE:*** The `start-wrapper.sh` script has a `GOOGLE_APPLICATION_CREDENTIALS`
    environment var in the middle of the script that needs to be updated

### 3. Create an Instance Template (Prep Work for Worker)
*   Stop the server instance
*   Create a new image from the server VM's disk
*   Create a new Instance Template using the newly created image

### 4. Create a GCE Instance as Worker
*   Create a new Managed Instance Group from the newly created Instance Template
*   In your worker VM, add a new custom metadata key `startup-script-url`
    pointing to `gs://$your_bucket/scripts/start-wrapper.sh`
*   TODO(beamcodeup): Update this section when Issue #132 is resolved.
*   Upon start, your VM should mount your GCS Bucket, and copy the start scripts
    into the home directory of the Turbinia user and will then start the
    Turbinia worker
*   ***NOTE:*** If the GCS FUSE is used for log files, update the Turbinia config
    file with a new `LOG_FILE` path to write worker logs directly into GCS.

## Core Installation Steps

### 1. Preparation Work

*   Install dependencies
    *   `sudo apt-get install python-dev build-essential python-setuptools
        python-pip python-virtualenv liblzma-dev git`
<<<<<<< HEAD
*   Continue to [Google Cloud SDK](#2-google-cloud-sdk)

### 2. Google Cloud SDK
=======
*   Create a turbinia user with password-less sudo access **(IMPORTANT)**
    *   Add your turbinia user to the `disk` group so that you will have
        permissions to read attached Persistent Disks
    *   `sudo adduser turbinia disk`
    *   Add the turbinia user to `/etc/sudoers` by inserting this line:
        `turbinia ALL=(ALL:ALL) NOPASSWD: ALL`
*   Log in as turbinia
    *   `su - turbinia`
*   Continue to [Google Cloud SDK](#2-google-cloud-sdk)

### 2. Google Cloud SDK

>>>>>>> 4a760f57
*   Install
    [google-cloud-sdk](https://cloud.google.com/sdk/docs/quickstart-linux)
*   Create a [scoped service
    account](https://cloud.google.com/compute/docs/access/service-accounts)
    (this is the best option) with the following roles:
    *   `Cloud Datastore User`: Used by PSQ to store result data, and in the
        future by the Task Manager to store queriable task data
    *   `Pub/Sub Editor`: Used by clients to talk to Turbinia, and by the Task
        Manager to talk to workers
    *   `Storage Object Admin` and `Storage Legacy Bucket Reader`: Only required
        on the GCS bucket used by Turbinia, if any. See [GCP Turbinia](#gcp-turbinia)
        for details
    *   `Compute Instance Admin`: Used to list instances and to attach disks to
        instances
    *   `Service Account User`: Used when attaching disks
    *   `Cloud Functions Developer`: Used by turbiniactl to query task status
*   Create a new key for your service account, and then point to it with an
    environment variable:
    *   `export
        GOOGLE_APPLICATION_CREDENTIALS="/home/turbinia/turbinia-service-account-creds.json"`
*   Add the service account to the gcloud auth **(RECOMMENDED)**
    *   `gcloud auth list`
    *   `gcloud auth activate-service-account
        --key-file=$GOOGLE_APPLICATION_CREDENTIALS`
*   Alternately you can run Turbinia under your own credentials **(NOT
    RECOMMENDED)**
    *   Run `gcloud auth login` (may require you to copy/paste url to browser)
    *   Or run `gcloud auth application-default login`
*   Continue to [Inside the Virtualenv](#3-inside-the-virtualenv)

### 3. Inside the Virtualenv

#### Create a Virtualenv Instance
*   Create (once) and activate Virtualenv
    *   `virtualenv turbinia-env && . turbinia-env/bin/activate`
    *   ***NOTE:*** The next time you need to use virtualenv, just log in as
        turbinia and activiate virtualenv without recreating it
*   Do not exit the Virtualenv until you have completed all the steps!

#### Build and Configure

*   Install Turbinia
    *   `git clone https://github.com/google/turbinia.git`
    *   `pip install --upgrade pip`
    *   `pip install -r turbinia/requirements.txt`
*   Install Plaso
    *   `curl -o plaso-requirements.txt
        https://raw.githubusercontent.com/log2timeline/plaso/master/requirements.txt`
    *   `pip install -r plaso-requirements.txt`
*   Update Python Path
    *   Until [Issue #39](https://github.com/google/turbinia/issues/39) is
        fixed, we need to adjust the `$PYTHONPATH` from the root of the Turbinia
        repository:
        *   ``cd turbinia; export PYTHONPATH=$PYTHONPATH:`pwd`; cd -``
    *   And set it in your .bashrc file:
        *   ``cd turbinia; echo "export PYTHONPATH=$PYTHONPATH" >> ~/.bashrc ; cd -``
*   Choose one of the locations for storing the Turbinia config and configure
    from there:
    *   `/etc/turbinia/turbinia.conf` **(RECOMMENDED)**
        *   `sudo mkdir /etc/turbinia`
        *   `cp <localgitpath>/turbinia/config/turbinia_config.py /etc/turbinia/`
    *   `/home/turbinia/.turbinia`
        *   `cp <localgitpath>/turbinia/config/turbinia_config.py /home/turbinia/.turbiniarc`
    *   Directly configure `<localgitpath>/turbinia/config/turbinia_config.py`
    *   ***NOTE***: Match the `PUBSUB_TOPIC` variable in the configuration to the name
        of the topic and subscription you created in the GCP.
*   Continue to [Deploy the Cloud Functions](#deploy-the-cloud-functions)

#### Deploy the Cloud Functions

*   `cd <localgitpath>/turbinia/tools/gcf_init && ./deploy_gcf.py`
*   If you're doing GCP Turbinia, don't forget to return to [GCP
    Turbinia](#gcp-turbinia) and finish the rest of it<|MERGE_RESOLUTION|>--- conflicted
+++ resolved
@@ -51,12 +51,6 @@
 **NOTE:** This section is mandatory for Turbinia running on GCP or local
 machines.
 
-<<<<<<< HEAD
-**NOTE:** This section is mandatory for Turbinia running on GCP or local
-machines.
-
-=======
->>>>>>> 4a760f57
 *   Create or select a Google Cloud Platform project on the [Google Developers
     Console](https://console.developers.google.com)
 *   Enable [Cloud
@@ -140,24 +134,9 @@
 *   Install dependencies
     *   `sudo apt-get install python-dev build-essential python-setuptools
         python-pip python-virtualenv liblzma-dev git`
-<<<<<<< HEAD
 *   Continue to [Google Cloud SDK](#2-google-cloud-sdk)
 
 ### 2. Google Cloud SDK
-=======
-*   Create a turbinia user with password-less sudo access **(IMPORTANT)**
-    *   Add your turbinia user to the `disk` group so that you will have
-        permissions to read attached Persistent Disks
-    *   `sudo adduser turbinia disk`
-    *   Add the turbinia user to `/etc/sudoers` by inserting this line:
-        `turbinia ALL=(ALL:ALL) NOPASSWD: ALL`
-*   Log in as turbinia
-    *   `su - turbinia`
-*   Continue to [Google Cloud SDK](#2-google-cloud-sdk)
-
-### 2. Google Cloud SDK
-
->>>>>>> 4a760f57
 *   Install
     [google-cloud-sdk](https://cloud.google.com/sdk/docs/quickstart-linux)
 *   Create a [scoped service
