--- conflicted
+++ resolved
@@ -9,11 +9,8 @@
 these installation types. This doc covers the recommended quick installation
 instructions for Cloud installations. This uses
 [terraform configs](https://github.com/forseti-security/osdfir-infrastructure)
-<<<<<<< HEAD
 that are part of the
 [Forseti Security repository](https://github.com/forseti-security)
-=======
->>>>>>> 8fc06407
 to automate deployment of Turbinia into an existing GCP Project. If you want to
 install Turbinia in hybrid or local only mode, or want to install Turbinia
 manually (not recommended), see
@@ -72,11 +69,7 @@
             create a [Timesketch](http://timesketch.org) instance in the same
             project, and this can be configured to ingest Turbinia timeline
             output and report data. See the
-<<<<<<< HEAD
-            [Forseti documentation on this](http://github.com/forseti-security/osdfir-infrastructure)
-=======
             [Documentation on this](https://github.com/forseti-security/osdfir-infrastructure/blob/master/README.md)
->>>>>>> 8fc06407
             for more details.
         *   When prompted for the project name, enter the project you selected
             during setup.
