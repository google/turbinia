#!/usr/bin/env python
#
# Copyright 2017 Google Inc.
#
# Licensed under the Apache License, Version 2.0 (the "License");
# you may not use this file except in compliance with the License.
# You may obtain a copy of the License at
#
#      http://www.apache.org/licenses/LICENSE-2.0
#
# Unless required by applicable law or agreed to in writing, software
# distributed under the License is distributed on an "AS IS" BASIS,
# WITHOUT WARRANTIES OR CONDITIONS OF ANY KIND, either express or implied.
# See the License for the specific language governing permissions and
# limitations under the License.
"""Command line interface for Turbinia."""
# pylint: disable=bad-indentation

import argparse
from datetime import datetime
from datetime import timedelta
import json
import logging
import sys

try:
  import psq
except ImportError:
  print 'PSQ Module cannot be loaded, please see:'
  print 'https://github.com/GoogleCloudPlatform/psq'
  sys.exit(1)

from turbinia import config
from turbinia.config import logger
from turbinia.lib.google_cloud import GoogleCloudFunction
from turbinia import evidence
from turbinia import task_manager
from turbinia import VERSION
from turbinia.pubsub import TurbiniaRequest

log = logging.getLogger('turbinia')
logger.setup()


def PrintTaskStatus(project, region, days=1, all_fields=False):
  """Prints the recent history for Turbinia Tasks.

  Args:
    project (string): The name of the project.
    region (string): The name of the zone to execute in.
  """
  function = GoogleCloudFunction(project_id=project, region=region)
  start = datetime.now() - timedelta(days=days)
  # Format this like '1990-01-01T00:00:00z' so we can cast it directly to a
  # javascript Date() object in the cloud function.
  start_string = start.strftime('%Y-%m-%dT%H:%M:%S')
  response = function.ExecuteFunction(
      'getrecenttasks', {'kind': 'TurbiniaTask', 'start':start_string})

  if not response.has_key('result'):
    log.error('Return from GCF does not contain a "result" key.')
    sys.exit(1)

  try:
    results = json.loads(response['result'])
  except ValueError as e:
    log.error('Could not deserialize result from GCF: [{0!s}]'.format(e))
    sys.exit(1)

  task_results = results[0]
  num_results = len(task_results)
  if not num_results:
    print '\nNo Tasks found.'
    return

  print '\nRetrieved {0:d} Task results:'.format(num_results)
  for task in task_results:
    if task.has_key('successful'):
      success = 'Successful' if task['successful'] else 'Failed'
    else:
      success = 'Running'
    status = task.get('status', 'Task in Progress')
<<<<<<< HEAD
    if all_fields:
      print '{0:s} request: {1:s} task: {2:s} {3:s} {4:s}: {5:s}'.format(
          task['last_update'], task['request_id'], task['id'], task['name'],
          success, status)
    else:
      print '{0:s} {1:s} {2:s}: {3:s}'.format(
          task['last_update'], task['name'], success, status)

=======
    print '{0:s} {1:s} {2:s} {3:s}: {4:s} '.format(
        task['last_update'], task['id'], task['name'], success, status)
>>>>>>> 367cbdee


if __name__ == '__main__':
  # TODO(aarontp): Allow for single run mode when specifying evidence
  #                which will also terminate the task manager after evidence has
  #                been processed.
  parser = argparse.ArgumentParser()
  parser.add_argument(
      '-q', '--quiet', action='store_true', help='Show minimal output')
  parser.add_argument(
      '-v', '--verbose', action='store_true', help='Show verbose output')
  # TODO(aarontp): Turn off debug by default later
  parser.add_argument(
      '-d', '--debug', action='store_true', help='Show debug output',
      default=True)
  parser.add_argument('-o', '--output_dir', help='Directory path for output')
  parser.add_argument('-L', '--log_file', help='Log file')
  parser.add_argument(
      '-S',
      '--server',
      action='store_true',
      help='Run Turbinia Server indefinitely')
  parser.add_argument(
      '-V',
      '--version',
      action='version',
      version=VERSION,
      help='Show the version')
  parser.add_argument(
      '-D',
      '--dump_json',
      action='store_true',
      help='Dump JSON output of Turbinia Request instead of sending it')

  subparsers = parser.add_subparsers(
      dest='command', title='Commands', metavar='<command>')

  # TODO(aarontp): Find better way to specify these that allows for multiple
  # pieces of evidence to be submitted. Maybe automagically create different
  # commands based on introspection of evidence objects?
  # RawDisk
  parser_rawdisk = subparsers.add_parser(
      'rawdisk', help='Process RawDisk as Evidence')
  parser_rawdisk.add_argument(
      '-l', '--local_path', help='Local path to the evidence', required=True)
  parser_rawdisk.add_argument(
      '-s',
      '--source',
      help='Description of the source of the evidence',
      required=False)
  parser_rawdisk.add_argument(
      '-n', '--name', help='Descriptive name of the evidence', required=False)

  # Parser options for Google Cloud Disk Evidence type
  parser_googleclouddisk = subparsers.add_parser(
      'googleclouddisk',
      help='Process Google Cloud Persistent Disk as Evidence')
  parser_googleclouddisk.add_argument(
      '-d', '--disk_name', help='Google Cloud name for disk', required=True)
  parser_googleclouddisk.add_argument(
      '-p', '--project', help='Project that the disk is associated with',
      required=True)
  parser_googleclouddisk.add_argument(
      '-z', '--zone', help='Geographic zone the disk exists in',
      required=True)
  parser_googleclouddisk.add_argument(
      '-s',
      '--source',
      help='Description of the source of the evidence',
      required=False)
  parser_googleclouddisk.add_argument(
      '-n', '--name', help='Descriptive name of the evidence', required=False)

  # Parser options for Google Cloud Persistent Disk Embedded Raw Image
  parser_googleclouddiskembedded = subparsers.add_parser(
      'googleclouddiskembedded',
      help='Process Google Cloud Persistent Disk with an embedded raw disk '
           'image as Evidence')
  parser_googleclouddiskembedded.add_argument(
      '-e', '--embedded_path',
      help='Path within the Persistent Disk that points to the raw image file',
      required=True)
  parser_googleclouddiskembedded.add_argument(
      '-d', '--disk_name', help='Google Cloud name for disk', required=True)
  parser_googleclouddiskembedded.add_argument(
      '-p', '--project', help='Project that the disk is associated with',
      required=True)
  parser_googleclouddiskembedded.add_argument(
      '-z', '--zone', help='Geographic zone the disk exists in',
      required=True)
  parser_googleclouddiskembedded.add_argument(
      '-s',
      '--source',
      help='Description of the source of the evidence',
      required=False)
  parser_googleclouddiskembedded.add_argument(
      '-n', '--name', help='Descriptive name of the evidence', required=False)

  # Parser options for Directory evidence type
  parser_directory = subparsers.add_parser(
      'directory', help='Process a directory as Evidence')
  parser_directory.add_argument(
      '-l', '--local_path', help='Local path to the evidence', required=True)
  parser_directory.add_argument(
      '-s',
      '--source',
      help='Description of the source of the evidence',
      required=False)
  parser_directory.add_argument(
      '-n', '--name', help='Descriptive name of the evidence', required=False)

  # List Jobs
  parser_listjobs = subparsers.add_parser(
      'listjobs', help='List all available jobs')

  # PSQ Worker
  parser_psqworker = subparsers.add_parser('psqworker', help='Run PSQ worker')
  parser_psqworker.add_argument(
      '-S',
      '--single_threaded',
      action='store_true',
      help='Run PSQ Worker in a single thread',
      required=False)

  # Parser options for Turbinia status command
  parser_status = subparsers.add_parser(
      'status',
      help='Get Turbinia Task status')
  parser_status.add_argument(
      '-a',
      '--all_fields',
      action='store_true',
      help='Show all task status fields in output',
      required=False)
  parser_status.add_argument(
      '-d',
      '--days_history',
      default=1,
      type=int,
      help='Number of days of history to show',
      required=False)
  parser_status.add_argument(
      '-r',
      '--request_id',
      action='store_true',
      help='Show tasks for given Request ID',
      required=False)
  parser_status.add_argument(
      '-t',
      '--task_id',
      action='store_true',
      help='Show task for given Task ID',
      required=False)
  parser_status.add_argument(
      '-w',
      '--wait',
      action='store_true',
      help='Wait until given task has completed execution to exit',
      required=False)

  # Server
  parser_server = subparsers.add_parser('server', help='Run Turbinia Server')

  args = parser.parse_args()
  if args.quiet:
    log.setLevel(logging.ERROR)
  elif args.verbose:
    log.setLevel(logging.INFO)
  elif args.debug:
    log.setLevel(logging.DEBUG)
  else:
    log.setLevel(logging.WARNING)

  # TaskManager
  # TODO(aarontp): Move some of this to turbinia/__init__.py
  config.LoadConfig()
  task_manager_ = task_manager.get_task_manager()
  task_manager_.setup()

  if args.output_dir:
    config.OUTPUT_DIR = args.output_dir
  if args.log_file:
    config.LOG_FILE = args.log_file

  evidence_ = None
  if args.command == 'rawdisk':
    args.name = args.name if args.name else args.local_path
    evidence_ = evidence.RawDisk(
        name=args.name, local_path=args.local_path, source=args.source)
  elif args.command == 'directory':
    args.name = args.name if args.name else args.local_path
    evidence_ = evidence.Directory(
        name=args.name, local_path=args.local_path, source=args.source)
  elif args.command == 'googleclouddisk':
    args.name = args.name if args.name else args.disk_name
    evidence_ = evidence.GoogleCloudDisk(
        name=args.name, disk_name=args.disk_name, project=args.project,
        zone=args.zone, source=args.source)
  elif args.command == 'googleclouddiskembedded':
    args.name = args.name if args.name else args.disk_name
    evidence_ = evidence.GoogleCloudDiskRawEmbedded(
        name=args.name, disk_name=args.disk_name,
        embedded_path=args.embedded_path, project=args.project, zone=args.zone,
        source=args.source)
  elif args.command == 'psqworker':
    # Set up root logger level which is normally set by the psqworker command
    # which we are bypassing.
    logger.setup(root=True)
    if args.single_threaded:
      worker = psq.Worker(queue=task_manager_.psq)
    else:
      worker = psq.MultiprocessWorker(queue=task_manager_.psq)
    log.info(
        u'Starting PSQ listener on queue {0:s}'.format(task_manager_.psq.name))
    worker.listen()
  elif args.command == 'server':
    log.info(u'Running Turbinia Server.')
    task_manager_.run()
  elif args.command == 'status':
    # TODO(aarontp): This seems to be a valid assumption right now, but we
    # should figure out a better way to do this in case it changes.
    region = config.ZONE[:-2]
    PrintTaskStatus(
        project=config.PROJECT, region=region, days=args.days_history,
        all_fields=args.all_fields)
  elif args.command == 'listjobs':
    log.info(u'Available Jobs:')
    log.info(
        '\n'.join(['\t{0:s}'.format(job.name) for job in task_manager_.jobs]))
  else:
    log.warning(u'Command {0:s} not implemented.'.format(args.command))

  # If we have evidence to process and we also want to run as a server, then
  # we'll just process the evidence directly rather than send it through the
  # PubSub frontend interface.  If we're not running as a server then we will
  # create a new TurbiniaRequest and send it over PubSub.
  if evidence_ and args.server:
    task_manager_.add_evidence(evidence_)
    task_manager_.run()
  elif evidence_:
    request = TurbiniaRequest()
    request.evidence.append(evidence_)
    if args.dump_json:
      print request.to_json().encode('utf-8')
    else:
      log.info(
          u'Creating PubSub request {0:s} with evidence {1:s}'.format(
              request.request_id, evidence_.name))
      task_manager_.server_pubsub.send_request(request)

  log.info(u'Done.')
  sys.exit(0)<|MERGE_RESOLUTION|>--- conflicted
+++ resolved
@@ -80,7 +80,6 @@
     else:
       success = 'Running'
     status = task.get('status', 'Task in Progress')
-<<<<<<< HEAD
     if all_fields:
       print '{0:s} request: {1:s} task: {2:s} {3:s} {4:s}: {5:s}'.format(
           task['last_update'], task['request_id'], task['id'], task['name'],
@@ -88,11 +87,6 @@
     else:
       print '{0:s} {1:s} {2:s}: {3:s}'.format(
           task['last_update'], task['name'], success, status)
-
-=======
-    print '{0:s} {1:s} {2:s} {3:s}: {4:s} '.format(
-        task['last_update'], task['id'], task['name'], success, status)
->>>>>>> 367cbdee
 
 
 if __name__ == '__main__':
