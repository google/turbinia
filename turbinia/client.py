# -*- coding: utf-8 -*-
# Copyright 2017 Google Inc.
#
# Licensed under the Apache License, Version 2.0 (the "License");
# you may not use this file except in compliance with the License.
# You may obtain a copy of the License at
#
#      http://www.apache.org/licenses/LICENSE-2.0
#
# Unless required by applicable law or agreed to in writing, software
# distributed under the License is distributed on an "AS IS" BASIS,
# WITHOUT WARRANTIES OR CONDITIONS OF ANY KIND, either express or implied.
# See the License for the specific language governing permissions and
# limitations under the License.
"""Client objects for Turbinia."""

from __future__ import unicode_literals

from collections import defaultdict
from datetime import datetime
from datetime import timedelta

import httplib2
import json
import logging
from operator import itemgetter
from operator import attrgetter
import os
import stat
import time
import subprocess
import codecs

from google import auth
from prometheus_client import start_http_server
from turbinia import config
from turbinia.config import logger
from turbinia.config import DATETIME_FORMAT
from turbinia import task_manager
from turbinia import TurbiniaException
from turbinia.lib import text_formatter as fmt
from turbinia.lib import docker_manager
from turbinia.jobs import manager as job_manager
from turbinia.workers import Priority
from turbinia.workers.artifact import FileArtifactExtractionTask
from turbinia.workers.analysis.wordpress import WordpressAccessLogAnalysisTask
from turbinia.workers.analysis.jenkins import JenkinsAnalysisTask
from turbinia.workers.analysis.jupyter import JupyterAnalysisTask
from turbinia.workers.finalize_request import FinalizeRequestTask
from turbinia.workers.docker import DockerContainersEnumerationTask
from turbinia.workers.grep import GrepTask
from turbinia.workers.hadoop import HadoopAnalysisTask
from turbinia.workers.hindsight import HindsightTask
from turbinia.workers.partitions import PartitionEnumerationTask
from turbinia.workers.plaso import PlasoTask
from turbinia.workers.psort import PsortTask
from turbinia.workers.redis import RedisAnalysisTask
from turbinia.workers.sshd import SSHDAnalysisTask
from turbinia.workers.strings import StringsAsciiTask
from turbinia.workers.strings import StringsUnicodeTask
from turbinia.workers.tomcat import TomcatAnalysisTask
from turbinia.workers.volatility import VolatilityTask
from turbinia.workers.worker_stat import StatTask
from turbinia.workers.binary_extractor import BinaryExtractorTask
from turbinia.workers.bulk_extractor import BulkExtractorTask
from turbinia.workers.photorec import PhotorecTask

MAX_RETRIES = 10
RETRY_SLEEP = 60

# TODO(aarontp): Remove this map after
# https://github.com/google/turbinia/issues/278 is fixed.
TASK_MAP = {
    'fileartifactextractiontask': FileArtifactExtractionTask,
    'wordpressaccessloganalysistask': WordpressAccessLogAnalysisTask,
    'finalizerequesttask': FinalizeRequestTask,
    'jenkinsanalysistask': JenkinsAnalysisTask,
    'JupyterAnalysisTask': JupyterAnalysisTask,
    'greptask': GrepTask,
    'hadoopanalysistask': HadoopAnalysisTask,
    'hindsighttask': HindsightTask,
    'partitionenumerationtask': PartitionEnumerationTask,
    'plasotask': PlasoTask,
    'psorttask': PsortTask,
    'redisanalysistask': RedisAnalysisTask,
    'sshdanalysistask': SSHDAnalysisTask,
    'stringsasciitask': StringsAsciiTask,
    'stringsunicodetask': StringsUnicodeTask,
    'tomcatanalysistask': TomcatAnalysisTask,
    'volatilitytask': VolatilityTask,
    'stattask': StatTask,
    'binaryextractor': BinaryExtractorTask,
    'bulkextractortask': BulkExtractorTask,
    'dockertask': DockerContainersEnumerationTask,
    'photorectask': PhotorecTask
}

config.LoadConfig()
if config.TASK_MANAGER.lower() == 'psq':
  import psq

  from google.cloud import exceptions
  from google.cloud import datastore
  from google.cloud import pubsub

  from libcloudforensics.providers.gcp.internal import function as gcp_function
elif config.TASK_MANAGER.lower() == 'celery':
  from turbinia.state_manager import RedisStateManager

log = logging.getLogger('turbinia')
logger.setup()


def get_turbinia_client(run_local=False):
  """Return Turbinia client based on config.

  Returns:
    Initialized BaseTurbiniaClient or TurbiniaCeleryClient object.
  """
  config.LoadConfig()
  # pylint: disable=no-else-return
  if config.TASK_MANAGER.lower() == 'psq':
    return BaseTurbiniaClient(run_local=run_local)
  elif config.TASK_MANAGER.lower() == 'celery':
    return TurbiniaCeleryClient(run_local=run_local)
  else:
    msg = 'Task Manager type "{0:s}" not implemented'.format(
        config.TASK_MANAGER)
    raise TurbiniaException(msg)


def check_docker_dependencies(dependencies):
  """Checks docker dependencies.

  Args:
    dependencies(dict): dictionary of dependencies to check for.

  Raises:
    TurbiniaException: If dependency is not met.
  """
  #TODO(wyassine): may run into issues down the line when a docker image
  # does not have bash or which installed. (no linux fs layer).
  log.info('Performing docker dependency check.')
  job_names = list(job_manager.JobsManager.GetJobNames())
  images = docker_manager.DockerManager().list_images(return_filter='short_id')

  # Iterate through list of jobs
  for job, values in dependencies.items():
    if job not in job_names:
      log.warning(
          'The job {0:s} was not found or has been disabled. Skipping '
          'dependency check...'.format(job))
      continue
    docker_image = values.get('docker_image')
    # short id only pulls the first 10 characters of image id.
    if docker_image and len(docker_image) > 10:
      docker_image = docker_image[0:10]

    if docker_image in images:
      for program in values['programs']:
        cmd = 'type {0:s}'.format(program)
        stdout, stderr, ret = docker_manager.ContainerManager(
            values['docker_image']).execute_container(cmd, shell=True)
        if ret != 0:
          raise TurbiniaException(
              'Job dependency {0:s} not found for job {1:s}. Please install '
              'the dependency for the container or disable the job.'.format(
                  program, job))
      job_manager.JobsManager.RegisterDockerImage(job, values['docker_image'])
    elif docker_image:
      raise TurbiniaException(
          'Docker image {0:s} was not found for the job {1:s}. Please '
          'update the config with the correct image id'.format(
              values['docker_image'], job))


def check_system_dependencies(dependencies):
  """Checks system dependencies.

  Args:
    dependencies(dict): dictionary of dependencies to check for.

  Raises:
    TurbiniaException: If dependency is not met.
  """
  log.info('Performing system dependency check.')
  job_names = list(job_manager.JobsManager.GetJobNames())

  # Iterate through list of jobs
  for job, values in dependencies.items():
    if job not in job_names:
      log.warning(
          'The job {0:s} was not found or has been disabled. Skipping '
          'dependency check...'.format(job))
      continue
    elif not values.get('docker_image'):
      for program in values['programs']:
        cmd = 'type {0:s}'.format(program)
        proc = subprocess.Popen(cmd, shell=True, stdout=subprocess.PIPE)
        output, _ = proc.communicate()
        log.debug(
            'Dependency resolved: {0:s}'.format(output.strip().decode('utf8')))
        ret = proc.returncode
        if ret != 0:
          raise TurbiniaException(
              'Job dependency {0:s} not found in $PATH for the job {1:s}. '
              'Please install the dependency or disable the job.'.format(
                  program, job))


def check_directory(directory):
  """Checks directory to make sure it exists and is writable.

  Args:
    directory (string): Path to directory

  Raises:
    TurbiniaException: When directory cannot be created or used.
  """
  if os.path.exists(directory) and not os.path.isdir(directory):
    raise TurbiniaException(
        'File {0:s} exists, but is not a directory'.format(directory))

  if not os.path.exists(directory):
    try:
      os.makedirs(directory)
    except OSError:
      raise TurbiniaException(
          'Can not create Directory {0:s}'.format(directory))

  if not os.access(directory, os.W_OK):
    try:
      mode = os.stat(directory)[0]
      os.chmod(directory, mode | stat.S_IWUSR)
    except OSError:
      raise TurbiniaException(
          'Can not add write permissions to {0:s}'.format(directory))


class TurbiniaStats:
  """Statistics for Turbinia task execution.

  Attributes:
    count(int): The number of tasks
    min(datetime.timedelta): The minimum run time of all tasks
    max(datetime.timedelta): The maximum run time of all tasks
    mean(datetime.timedelta): The mean run time of all tasks
    tasks(list): A list of tasks to calculate stats for
  """

  def __init__(self, description=None):
    self.description = description
    self.min = None
    self.mean = None
    self.max = None
    self.tasks = []

  def __str__(self):
    return self.format_stats()

  @property
  def count(self):
    """Gets a count of the tasks in this stats object.

    Returns:
      Int of task count.
    """
    return len(self.tasks)

  def add_task(self, task):
    """Add a task result dict.

    Args:
      task(dict): The task results we want to count stats for.
    """
    self.tasks.append(task)

  def calculate_stats(self):
    """Calculates statistics of the current tasks."""
    if not self.tasks:
      return

    sorted_tasks = sorted(self.tasks, key=itemgetter('run_time'))
    self.min = sorted_tasks[0]['run_time']
    self.max = sorted_tasks[len(sorted_tasks) - 1]['run_time']
    self.mean = sorted_tasks[len(sorted_tasks) // 2]['run_time']

    # Remove the microseconds to keep things cleaner
    self.min = self.min - timedelta(microseconds=self.min.microseconds)
    self.max = self.max - timedelta(microseconds=self.max.microseconds)
    self.mean = self.mean - timedelta(microseconds=self.mean.microseconds)

  def format_stats(self):
    """Formats statistics data.

    Returns:
      String of statistics data
    """
    return '{0:s}: Count: {1:d}, Min: {2!s}, Mean: {3!s}, Max: {4!s}'.format(
        self.description, self.count, self.min, self.mean, self.max)

  def format_stats_csv(self):
    """Formats statistics data into CSV output.

    Returns:
      String of statistics data in CSV format
    """
    return '{0:s}, {1:d}, {2!s}, {3!s}, {4!s}'.format(
        self.description, self.count, self.min, self.mean, self.max)


class BaseTurbiniaClient:
  """Client class for Turbinia.

  Attributes:
    task_manager (TaskManager): Turbinia task manager
  """

  def __init__(self, run_local=False):
    config.LoadConfig()
    if run_local:
      self.task_manager = None
    else:
      self.task_manager = task_manager.get_task_manager()
      self.task_manager.setup(server=False)

  def create_task(self, task_name):
    """Creates a Turbinia Task by name.

    Args:
      task_name(string): Name of the Task we are going to run.

    Returns:
      TurbiniaTask: An instantiated Task object.

    Raises:
      TurbiniaException: When no Task object matching task_name is found.
    """
    task_obj = TASK_MAP.get(task_name.lower())
    log.debug('Looking up Task {0:s} by name'.format(task_name))
    if not task_obj:
      raise TurbiniaException('No Task named {0:s} found'.format(task_name))
    return task_obj()

  def list_jobs(self):
    """List the available jobs."""
    # TODO(aarontp): Refactor this out so that we don't need to depend on
    # the task manager from the client.
    log.info('Available Jobs:')
    for job in self.task_manager.jobs:
      log.info('\t{0:s}'.format(job.NAME))

  def wait_for_request(
      self, instance, project, region, request_id=None, user=None,
      poll_interval=60):
    """Polls and waits for Turbinia Request to complete.

    Args:
      instance (string): The Turbinia instance name (by default the same as the
          INSTANCE_ID in the config).
      project (string): The name of the project.
      region (string): The name of the region to execute in.
      request_id (string): The Id of the request we want tasks for.
      user (string): The user of the request we want tasks for.
      poll_interval (int): Interval of seconds between polling cycles.
    """
    last_completed_count = -1
    last_uncompleted_count = -1
    while True:
      task_results = self.get_task_data(
          instance, project, region, request_id=request_id, user=user)
      completed_tasks = []
      uncompleted_tasks = []
      for task in task_results:
        if task.get('successful') is not None:
          completed_tasks.append(task)
        else:
          uncompleted_tasks.append(task)

      if completed_tasks and len(completed_tasks) == len(task_results):
        break

      completed_names = [t.get('name') for t in completed_tasks]
      completed_names = ', '.join(sorted(completed_names))
      uncompleted_names = [t.get('name') for t in uncompleted_tasks]
      uncompleted_names = ', '.join(sorted(uncompleted_names))
      total_count = len(completed_tasks) + len(uncompleted_tasks)
      msg = (
          'Tasks completed ({0:d}/{1:d}): [{2:s}], waiting for [{3:s}].'.format(
              len(completed_tasks), total_count, completed_names,
              uncompleted_names))
      if (len(completed_tasks) > last_completed_count or
          len(uncompleted_tasks) > last_uncompleted_count):
        log.info(msg)
      else:
        log.debug(msg)

      last_completed_count = len(completed_tasks)
      last_uncompleted_count = len(uncompleted_tasks)
      time.sleep(poll_interval)

    log.info('All {0:d} Tasks completed'.format(len(task_results)))

  def get_task_data(
      self, instance, project, region, days=0, task_id=None, request_id=None,
      user=None, function_name='gettasks', output_json=False):
    """Gets task data from Google Cloud Functions.

    Args:
      instance (string): The Turbinia instance name (by default the same as the
          INSTANCE_ID in the config).
      project (string): The name of the project.
      region (string): The name of the region to execute in.
      days (int): The number of days we want history for.
      task_id (string): The Id of the task.
      request_id (string): The Id of the request we want tasks for.
      user (string): The user of the request we want tasks for.
      function_name (string): The GCF function we want to call.
      output_json (bool): Whether to return JSON output.

    Returns:
      (List|JSON string) of Task dict objects
    """
    cloud_function = gcp_function.GoogleCloudFunction(project)
    func_args = {'instance': instance, 'kind': 'TurbiniaTask'}

    if days:
      start_time = datetime.now() - timedelta(days=days)
      # Format this like '1990-01-01T00:00:00z' so we can cast it directly to a
      # javascript Date() object in the cloud function.
      start_string = start_time.strftime(DATETIME_FORMAT)
      func_args.update({'start_time': start_string})
    elif task_id:
      func_args.update({'task_id': task_id})
    elif request_id:
      func_args.update({'request_id': request_id})

    if user:
      func_args.update({'user': user})

    response = None
    retry_count = 0
    credential_error_count = 0
    while response is None and retry_count < MAX_RETRIES:
      try:
        response = cloud_function.ExecuteFunction(
            function_name, region, func_args)
      except auth.exceptions.RefreshError as exception:
        if credential_error_count == 0:
          log.info(
              'GCP Credentials need to be refreshed, please refresh in another '
              'terminal and this process will resume. Error: {0!s}'.format(
                  exception))
        else:
          log.debug(
              'GCP Credentials need to be refreshed, please refresh in another '
              'terminal and this process will resume. Attempt {0:d}. Error: '
              '{1!s}'.format(credential_error_count + 1, exception))
        # Note, we are intentially not incrementing the retry_count here because
        # we will retry indefinitely while we wait for the user to reauth.
        credential_error_count += 1
      except httplib2.ServerNotFoundError as exception:
        log.info(
            'Error connecting to server, will retry [{0:d} of {1:d} retries]: '
            '{2!s}'.format(retry_count, MAX_RETRIES, exception))
        retry_count += 1

      if response is None:
        time.sleep(RETRY_SLEEP)

    if 'result' not in response:
      log.error('No results found')
      if response.get('error', '{}') != '{}':
        msg = 'Error executing Cloud Function: [{0!s}].'.format(
            response.get('error'))
        log.error(msg)
      log.debug('GCF response: {0!s}'.format(response))
      raise TurbiniaException(
          'Cloud Function {0:s} returned no results.'.format(function_name))

    try:
      results = json.loads(response['result'])
    except (TypeError, ValueError) as e:
      raise TurbiniaException(
          'Could not deserialize result [{0!s}] from GCF: [{1!s}]'.format(
              response.get('result'), e))

    task_data = results[0]
    if output_json:
      try:
        json_data = json.dumps(task_data)
      except (TypeError, ValueError) as e:
        raise TurbiniaException(
            'Could not re-serialize result [{0!s}] from GCF: [{1!s}]'.format(
                str(task_data), e))
      return json_data

    # Convert run_time/last_update back into datetime objects
    for task in task_data:
      if task.get('run_time'):
        task['run_time'] = timedelta(seconds=task['run_time'])
      if task.get('last_update'):
        task['last_update'] = datetime.strptime(
            task['last_update'], DATETIME_FORMAT)

    return task_data

  def format_task_detail(self, task, show_files=False):
    """Formats a single task in detail.

    Args:
      task (dict): The task to format data for
      show_files (bool): Whether we want to print out log file paths

    Returns:
      list: Formatted task data
    """
    report = []
    saved_paths = task.get('saved_paths') or []
    status = task.get('status') or 'No task status'

    report.append(fmt.heading2(task.get('name')))
    line = '{0:s} {1:s}'.format(fmt.bold('Status:'), status)
    report.append(fmt.bullet(line))
    report.append(fmt.bullet('Task Id: {0:s}'.format(task.get('id'))))
    report.append(
        fmt.bullet('Executed on worker {0:s}'.format(task.get('worker_name'))))
    if task.get('report_data'):
      report.append('')
      report.append(fmt.heading3('Task Reported Data'))
      report.extend(task.get('report_data').splitlines())
    if show_files:
      report.append('')
      report.append(fmt.heading3('Saved Task Files:'))
      for path in saved_paths:
        report.append(fmt.bullet(fmt.code(path)))
      report.append('')
    return report

  def format_worker_task(self, task):
    """Formats a single task for Worker view.

    Args:
      task (dict): The task to format data for
    Returns:
      list: Formatted task data
    """
    report = []
    report.append(
        fmt.bullet('{0:s} - {1:s}'.format(task['task_id'], task['task_name'])))
    report.append(
        fmt.bullet(
            'Last Update: {0:s}'.format(
                task['last_update'].strftime(DATETIME_FORMAT)), level=2))
    report.append(fmt.bullet('Status: {0:s}'.format(task['status']), level=2))
    report.append(
        fmt.bullet('Run Time: {0:s}'.format(str(task['run_time'])), level=2))
    report.append('')
    return report

  def format_task(self, task, show_files=False):
    """Formats a single task in short form.

    Args:
      task (dict): The task to format data for
      show_files (bool): Whether we want to print out log file paths

    Returns:
      list: Formatted task data
    """
    report = []
    saved_paths = task.get('saved_paths') or []
    status = task.get('status') or 'No task status'
    report.append(fmt.bullet('{0:s}: {1:s}'.format(task.get('name'), status)))
    if show_files:
      for path in saved_paths:
        report.append(fmt.bullet(fmt.code(path), level=2))
      report.append('')
    return report

  def get_task_statistics(
      self, instance, project, region, days=0, task_id=None, request_id=None,
      user=None):
    """Gathers statistics for Turbinia execution data.

    Args:
      instance (string): The Turbinia instance name (by default the same as the
          INSTANCE_ID in the config).
      project (string): The name of the project.
      region (string): The name of the zone to execute in.
      days (int): The number of days we want history for.
      task_id (string): The Id of the task.
      request_id (string): The Id of the request we want tasks for.
      user (string): The user of the request we want tasks for.

    Returns:
      task_stats(dict): Mapping of statistic names to values
    """
    task_results = self.get_task_data(
        instance, project, region, days, task_id, request_id, user)
    if not task_results:
      return {}

    task_stats = {
        'all_tasks': TurbiniaStats('All Tasks'),
        'successful_tasks': TurbiniaStats('Successful Tasks'),
        'failed_tasks': TurbiniaStats('Failed Tasks'),
        'requests': TurbiniaStats('Total Request Time'),
        # The following are dicts mapping the user/worker/type names to their
        # respective TurbiniaStats() objects.
        # Total wall-time for all tasks of a given type
        'tasks_per_type': {},
        # Total wall-time for all tasks per Worker
        'tasks_per_worker': {},
        # Total wall-time for all tasks per User
        'tasks_per_user': {},
    }

    # map of request ids to [min time, max time]
    requests = {}

    for task in task_results:
      request_id = task.get('request_id')
      task_type = task.get('name')
      worker = task.get('worker_name')
      user = task.get('requester')
      if not task.get('run_time'):
        log.debug(
            'Ignoring task {0:s} in statistics because the run_time is not '
            'set, and it is required to calculate stats'.format(
                task.get('name')))
        continue

      # Stats for all/successful/failed tasks
      task_stats['all_tasks'].add_task(task)
      if task.get('successful') is True:
        task_stats['successful_tasks'].add_task(task)
      elif task.get('successful') is False:
        task_stats['failed_tasks'].add_task(task)

      # Stats for Tasks per Task type.
      if task_type in task_stats['tasks_per_type']:
        task_type_stats = task_stats['tasks_per_type'].get(task_type)
      else:
        task_type_stats = TurbiniaStats('Task type {0:s}'.format(task_type))
        task_stats['tasks_per_type'][task_type] = task_type_stats
      task_type_stats.add_task(task)

      # Stats per worker.
      if worker in task_stats['tasks_per_worker']:
        worker_stats = task_stats['tasks_per_worker'].get(worker)
      else:
        worker_stats = TurbiniaStats('Worker {0:s}'.format(worker))
        task_stats['tasks_per_worker'][worker] = worker_stats
      worker_stats.add_task(task)

      # Stats per submitting User.
      if user in task_stats['tasks_per_user']:
        user_stats = task_stats['tasks_per_user'].get(user)
      else:
        user_stats = TurbiniaStats('User {0:s}'.format(user))
        task_stats['tasks_per_user'][user] = user_stats
      user_stats.add_task(task)

      # Stats for the total request.  This will, for each request, calculate the
      # start time of the earliest task and the stop time of the latest task.
      # This will give the overall run time covering all tasks in the request.
      task_start_time = task['last_update'] - task['run_time']
      task_stop_time = task['last_update']
      if request_id in requests:
        start_time, stop_time = requests[request_id]
        if task_start_time < start_time:
          requests[request_id][0] = task_start_time
        if task_stop_time > stop_time:
          requests[request_id][1] = task_stop_time
      else:
        requests[request_id] = [task_start_time, task_stop_time]

    # Add a fake task result for each request with our calculated times to the
    # stats module
    for min_time, max_time in requests.values():
      task = {}
      task['run_time'] = max_time - min_time
      task_stats['requests'].add_task(task)

    # Go over all stat objects and calculate them
    for stat_obj in task_stats.values():
      if isinstance(stat_obj, dict):
        for inner_stat_obj in stat_obj.values():
          inner_stat_obj.calculate_stats()
      else:
        stat_obj.calculate_stats()

    return task_stats

  def format_task_statistics(
      self, instance, project, region, days=0, task_id=None, request_id=None,
      user=None, csv=False):
    """Formats statistics for Turbinia execution data.

    Args:
      instance (string): The Turbinia instance name (by default the same as the
          INSTANCE_ID in the config).
      project (string): The name of the project.
      region (string): The name of the zone to execute in.
      days (int): The number of days we want history for.
      task_id (string): The Id of the task.
      request_id (string): The Id of the request we want tasks for.
      user (string): The user of the request we want tasks for.
      csv (bool): Whether we want the output in CSV format.

    Returns:
      String of task statistics report
    """
    task_stats = self.get_task_statistics(
        instance, project, region, days, task_id, request_id, user)
    if not task_stats:
      return 'No tasks found'

    stats_order = [
        'all_tasks', 'successful_tasks', 'failed_tasks', 'requests',
        'tasks_per_type', 'tasks_per_worker', 'tasks_per_user'
    ]

    if csv:
      report = ['stat_type, count, min, mean, max']
    else:
      report = ['Execution time statistics for Turbinia:', '']
    for stat_name in stats_order:
      stat_obj = task_stats[stat_name]
      if isinstance(stat_obj, dict):
        # Sort by description so that we get consistent report output
        inner_stat_objs = sorted(
            stat_obj.values(), key=attrgetter('description'))
        for inner_stat_obj in inner_stat_objs:
          if csv:
            report.append(inner_stat_obj.format_stats_csv())
          else:
            report.append(inner_stat_obj.format_stats())
      else:
        if csv:
          report.append(stat_obj.format_stats_csv())
        else:
          report.append(stat_obj.format_stats())

    report.append('')
    return '\n'.join(report)

  def format_worker_status(
      self, instance, project, region, days=0, all_fields=False):
    """Formats the recent history for Turbinia Workers.

    Args:
      instance (string): The Turbinia instance name (by default the same as the
          INSTANCE_ID in the config).
      project (string): The name of the project.
      region (string): The name of the zone to execute in.
      days (int): The number of days we want history for.
      all_fields (bool): Include historical Task information for the worker.
    Returns:
      String of Request status
    """
    # Set number of days to retrieve data
    num_days = 7
    if days != 0:
      num_days = days
    task_results = self.get_task_data(instance, project, region, days=num_days)
    if not task_results:
      return ''

    # Sort task_results by last updated timestamp.
    task_results = sorted(
        task_results, key=itemgetter('last_update'), reverse=True)

    # Create dictionary of worker_node: {{task_id, task_update,
    # task_name, task_status}}
    workers_dict = {}
    unassigned_dict = {}
    scheduled_counter = 0
    for result in task_results:
      worker_node = result.get('worker_name')
      status = result.get('status')
      status = status if status else 'No task status'
      if worker_node and worker_node not in workers_dict:
        workers_dict[worker_node] = []
      elif not worker_node:
        # Track scheduled/unassigned Tasks for reporting.
        scheduled_counter += 1
        worker_node = 'Unassigned'
        if worker_node not in unassigned_dict:
          unassigned_dict[worker_node] = []
      if worker_node:
        task_dict = {}
        task_dict['task_id'] = result.get('id')
        task_dict['last_update'] = result.get('last_update')
        task_dict['task_name'] = result.get('name')
        task_dict['status'] = status
        # Check status for anything that is running.
        if 'running' in status:
          run_time = (datetime.now() -
                      result.get('last_update')).total_seconds()
          run_time = timedelta(seconds=run_time)
          task_dict['run_time'] = run_time
        else:
          run_time = result.get('run_time')
          task_dict['run_time'] = run_time if run_time else 'No run time.'
        # Update to correct dictionary
        if worker_node == 'Unassigned':
          unassigned_dict[worker_node].append(task_dict)
        else:
          workers_dict[worker_node].append(task_dict)

    # Generate report header
    report = []
    report.append(
        fmt.heading1(
            'Turbinia report for Worker activity within {0:d} days'.format(
                num_days)))
    report.append(
        fmt.bullet('{0:d} Worker(s) found.'.format(len(workers_dict.keys()))))
    report.append(
        fmt.bullet(
            '{0:d} Task(s) unassigned or scheduled and pending Worker assignment.'
            .format(scheduled_counter)))
    for worker_node, tasks in workers_dict.items():
      report.append('')
      report.append(fmt.heading2('Worker Node: {0:s}'.format(worker_node)))
      # Append the statuses chronologically
      run_status, queued_status, other_status = [], [], []
      for task in tasks:
        if 'running' in task['status']:
          run_status.extend(self.format_worker_task(task))
        elif 'queued' in task['status']:
          queued_status.extend(self.format_worker_task(task))
        else:
          other_status.extend(self.format_worker_task(task))
      # Add each of the status lists back to report list
      not_found = [fmt.bullet('No Tasks found.')]
      report.append(fmt.heading3('Running Tasks'))
      report.extend(run_status if run_status else not_found)
      report.append('')
      report.append(fmt.heading3('Queued Tasks'))
      report.extend(queued_status if queued_status else not_found)
      # Add Finished Tasks
      if all_fields:
        report.append('')
        report.append(fmt.heading3('Finished Tasks'))
        report.extend(other_status if other_status else not_found)

    # Add unassigned worker tasks
    unassigned_status = []
    for tasks in unassigned_dict.values():
      for task in tasks:
        unassigned_status.extend(self.format_worker_task(task))
    # Now add to main report
    if all_fields:
      report.append('')
      report.append(fmt.heading2('Unassigned Worker Tasks'))
      report.extend(unassigned_status if unassigned_status else not_found)

    return '\n'.join(report)

  def format_request_status(
      self, instance, project, region, days=0, all_fields=False):
    """Formats the recent history for Turbinia Requests.

    Args:
      instance (string): The Turbinia instance name (by default the same as the
          INSTANCE_ID in the config).
      project (string): The name of the project.
      region (string): The name of the zone to execute in.
      days (int): The number of days we want history for.
      all_fields (bool): Include all fields for the Request, which includes,
          saved file paths.
    Returns:
      String of Request status
    """
    # Set number of days to retrieve data
    num_days = 7
    if days != 0:
      num_days = days
    task_results = self.get_task_data(instance, project, region, days=num_days)
    if not task_results:
      return ''

    # Sort task_results by last updated timestamp.
    task_results = sorted(
        task_results, key=itemgetter('last_update'), reverse=True)

    # Create dictionary of request_id: {saved_paths, last_update, requester,
    # task_id}
    request_dict = {}
    for result in task_results:
      request_id = result.get('request_id')
      saved_paths = result.get('saved_paths')
      if request_id not in request_dict:
        saved_paths = set(saved_paths) if saved_paths else set()
        request_dict[request_id] = {}
        request_dict[request_id]['saved_paths'] = saved_paths
        request_dict[request_id]['last_update'] = result.get('last_update')
        request_dict[request_id]['requester'] = result.get('requester')
        request_dict[request_id]['task_id'] = set([result.get('id')])
      else:
        if saved_paths:
          request_dict[request_id]['saved_paths'].update(saved_paths)
        request_dict[request_id]['task_id'].update([result.get('id')])

    # Generate report header
    report = []
    report.append(
        fmt.heading1(
            'Turbinia report for Requests made within {0:d} days'.format(
                num_days)))
    report.append(
        fmt.bullet(
            '{0:d} requests were made within this timeframe.'.format(
                len(request_dict.keys()))))
    # Print report data for Requests
    for request_id, values in request_dict.items():
      report.append('')
      report.append(fmt.heading2('Request ID: {0:s}'.format(request_id)))
      report.append(
          fmt.bullet(
              'Last Update: {0:s}'.format(
                  values['last_update'].strftime(DATETIME_FORMAT))))
      report.append(fmt.bullet('Requester: {0:s}'.format(values['requester'])))
      report.append(
          fmt.bullet('Task Count: {0:d}'.format(len(values['task_id']))))
      if all_fields:
        report.append(fmt.bullet('Associated Evidence:'))
        # Append all saved paths in request
        for path in sorted(values['saved_paths']):
          report.append(fmt.bullet(fmt.code(path), level=2))
        report.append('')
    return '\n'.join(report)

  def format_task_status(
      self, instance, project, region, days=0, task_id=None, request_id=None,
      user=None, all_fields=False, full_report=False,
      priority_filter=Priority.HIGH, output_json=False):
    """Formats the recent history for Turbinia Tasks.

    Args:
      instance (string): The Turbinia instance name (by default the same as the
          INSTANCE_ID in the config).
      project (string): The name of the project.
      region (string): The name of the zone to execute in.
      days (int): The number of days we want history for.
      task_id (string): The Id of the task.
      request_id (string): The Id of the request we want tasks for.
      user (string): The user of the request we want tasks for.
      all_fields (bool): Include all fields for the task, including task,
          request ids and saved file paths.
      full_report (bool): Generate a full markdown report instead of just a
          summary.
      priority_filter (int): Output only a summary for Tasks with a value
          greater than the priority_filter.
      output_json (bool): Whether to return JSON output.

    Returns:
      String of task status in JSON or human readable format.
    """
    if user and days == 0:
      days = 1000
    task_results = self.get_task_data(
        instance, project, region, days, task_id, request_id, user,
        output_json=output_json)
    if not task_results:
      return ''

    if output_json:
      return task_results

    # Sort all tasks by the report_priority so that tasks with a higher
    # priority are listed first in the report.
    for result in task_results:
      # 0 is a valid value, so checking against specific values
      if result.get('report_priority') in (None, ''):
        result['report_priority'] = Priority.LOW
    task_results = sorted(task_results, key=itemgetter('report_priority'))
    num_results = len(task_results)
    if not num_results:
      msg = 'No Turbinia Tasks found.'
      log.info(msg)
      return '\n{0:s}'.format(msg)

    # Build up data
    report = []
    requester = task_results[0].get('requester')
    request_id = task_results[0].get('request_id')
    success_types = ['Successful', 'Failed', 'Scheduled or Running']
    success_values = [True, False, None]
    # Reverse mapping values to types
    success_map = dict(zip(success_values, success_types))
    task_map = defaultdict(list)
    success_types.insert(0, 'High Priority')
    for task in task_results:
      if task.get('report_priority') <= priority_filter:
        task_map['High Priority'].append(task)
      else:
        task_map[success_map[task.get('successful')]].append(task)

    # Generate report header
    report.append('\n')
    report.append(fmt.heading1('Turbinia report {0:s}'.format(request_id)))
    report.append(
        fmt.bullet(
            'Processed {0:d} Tasks for user {1:s}'.format(
                num_results, requester)))

    # Print report data for tasks
    for success_type in success_types:
      report.append('')
      report.append(fmt.heading1('{0:s} Tasks'.format(success_type)))
      if not task_map[success_type]:
        report.append(fmt.bullet('None'))
      for task in task_map[success_type]:
        if full_report and success_type == success_types[0]:
          report.extend(self.format_task_detail(task, show_files=all_fields))
        else:
          report.extend(self.format_task(task, show_files=all_fields))

    return '\n'.join(report)

  def run_local_task(self, task_name, request):
    """Runs a Turbinia Task locally.

    Args:
      task_name(string): Name of the Task we are going to run.
      request (TurbiniaRequest): Object containing request and evidence info.

    Returns:
      TurbiniaTaskResult: The result returned by the Task Execution.
    """
    task = self.create_task(task_name)
    task.request_id = request.request_id
    task.base_output_dir = config.OUTPUT_DIR
    task.run_local = True
    if not request.evidence:
      raise TurbiniaException('TurbiniaRequest does not contain evidence.')
    log.info('Running Task {0:s} locally'.format(task_name))
    result = task.run_wrapper(request.evidence[0].serialize())
    return result

  def send_request(self, request):
    """Sends a TurbiniaRequest message.

    Args:
      request: A TurbiniaRequest object.
    """
    self.task_manager.server_pubsub.send_request(request)

  def close_tasks(
      self, instance, project, region, request_id=None, task_id=None, user=None,
      requester=None):
    """Close Turbinia Tasks based on Request ID.

    Args:
      instance (string): The Turbinia instance name (by default the same as the
          INSTANCE_ID in the config).
      project (string): The name of the project.
      region (string): The name of the zone to execute in.
      request_id (string): The Id of the request we want tasks for.
      task_id (string): The Id of the request we want task for.
      user (string): The user of the request we want tasks for.
      requester (string): The user making the request to close tasks.

    Returns: String of closed Task IDs.
    """
    cloud_function = gcp_function.GoogleCloudFunction(project)
    func_args = {
        'instance': instance,
        'kind': 'TurbiniaTask',
        'request_id': request_id,
        'task_id': task_id,
        'user': user,
        'requester': requester
    }
    response = cloud_function.ExecuteFunction('closetasks', region, func_args)
    return 'Closed Task IDs: %s' % response.get('result')


class TurbiniaCeleryClient(BaseTurbiniaClient):
  """Client class for Turbinia (Celery).

  Overriding some things specific to Celery operation.

  Attributes:
    redis (RedisStateManager): Redis datastore object
  """

  def __init__(self, *args, **kwargs):
    super(TurbiniaCeleryClient, self).__init__(*args, **kwargs)
    self.redis = RedisStateManager()

  def send_request(self, request):
    """Sends a TurbiniaRequest message.

    Args:
      request: A TurbiniaRequest object.
    """
    self.task_manager.kombu.send_request(request)

  # pylint: disable=arguments-differ
  def get_task_data(
      self, instance, _, __, days=0, task_id=None, request_id=None,
      function_name=None, output_json=False):
    """Gets task data from Redis.

    We keep the same function signature, but ignore arguments passed for GCP.

    Args:
      instance (string): The Turbinia instance name (by default the same as the
          INSTANCE_ID in the config).
      days (int): The number of days we want history for.
      task_id (string): The Id of the task.
      request_id (string): The Id of the request we want tasks for.

    Returns:
      List of Task dict objects.
    """
    return self.redis.get_task_data(instance, days, task_id, request_id)


class TurbiniaServer:
  """Turbinia Server class.

  Attributes:
    task_manager (TaskManager): An object to manage turbinia tasks.
  """

  def __init__(self, jobs_denylist=None, jobs_allowlist=None):
    """Initializes Turbinia Server.

    Args:
      jobs_denylist (Optional[list[str]]): Jobs we will exclude from running
      jobs_allowlist (Optional[list[str]]): The only Jobs we will include to run
    """
    config.LoadConfig()
    self.task_manager = task_manager.get_task_manager()
    self.task_manager.setup(jobs_denylist, jobs_allowlist)

  def start(self):
    """Start Turbinia Server."""
<<<<<<< HEAD
    if config.PROMETHEUS_ENABLED:
      if config.PROMETHEUS_PORT and config.PROMETHEUS_ADDR:
        log.info('Starting Prometheus endpoint.')
        start_http_server(port=config.PROMETHEUS_PORT,
                          addr=config.PROMETHEUS_ADDR)
      else:
        log.info('Prometheus enabled but port or address not set!')
=======
    if config.PROMETHEUS_PORT and config.PROMETHEUS_ADDR:
      log.info('Starting Prometheus endpoint.')
      start_http_server(
          port=config.PROMETHEUS_PORT, addr=config.PROMETHEUS_ADDR)
    else:
      log.debug('Prometheus config not specified, not starting Prometheus.')
>>>>>>> e7371754
    log.info('Running Turbinia Server.')
    self.task_manager.run()

  def add_evidence(self, evidence_):
    """Add evidence to be processed."""
    self.task_manager.add_evidence(evidence_)


class TurbiniaCeleryWorker(BaseTurbiniaClient):
  """Turbinia Celery Worker class.

  Attributes:
    worker (celery.app): Celery worker app
  """

  def __init__(self, jobs_denylist=None, jobs_allowlist=None):
    """Initialization for celery worker.

    Args:
      jobs_denylist (Optional[list[str]]): Jobs we will exclude from running
      jobs_allowlist (Optional[list[str]]): The only Jobs we will include to run
    """
    super(TurbiniaCeleryWorker, self).__init__()
    # Deregister jobs from denylist/allowlist.
    job_manager.JobsManager.DeregisterJobs(jobs_denylist, jobs_allowlist)
    disabled_jobs = list(config.DISABLED_JOBS) if config.DISABLED_JOBS else []
    disabled_jobs = [j.lower() for j in disabled_jobs]
    # Only actually disable jobs that have not been allowlisted.
    if jobs_allowlist:
      disabled_jobs = list(set(disabled_jobs) - set(jobs_allowlist))
    if disabled_jobs:
      log.info(
          'Disabling non-allowlisted jobs configured to be disabled in the '
          'config file: {0:s}'.format(', '.join(disabled_jobs)))
      job_manager.JobsManager.DeregisterJobs(jobs_denylist=disabled_jobs)

    # Check for valid dependencies/directories.
    dependencies = config.ParseDependencies()
    if config.DOCKER_ENABLED:
      check_docker_dependencies(dependencies)
    check_system_dependencies(dependencies)
    check_directory(config.MOUNT_DIR_PREFIX)
    check_directory(config.OUTPUT_DIR)
    check_directory(config.TMP_DIR)

    jobs = job_manager.JobsManager.GetJobNames()
    log.info(
        'Dependency check complete. The following jobs will be enabled '
        'for this worker: {0:s}'.format(','.join(jobs)))
    self.worker = self.task_manager.celery.app

  def start(self):
    """Start Turbinia Celery Worker."""
    log.info('Running Turbinia Celery Worker.')
    self.worker.task(task_manager.task_runner, name='task_runner')
    argv = ['celery', 'worker', '--loglevel=info', '--pool=solo']
    self.worker.start(argv)


class TurbiniaPsqWorker:
  """Turbinia PSQ Worker class.

  Attributes:
    worker (psq.Worker): PSQ Worker object
    psq (psq.Queue): A Task queue object

  Raises:
    TurbiniaException: When errors occur
  """

  def __init__(self, jobs_denylist=None, jobs_allowlist=None):
    """Initialization for PSQ Worker.

    Args:
      jobs_denylist (Optional[list[str]]): Jobs we will exclude from running
      jobs_allowlist (Optional[list[str]]): The only Jobs we will include to run
    """
    config.LoadConfig()
    psq_publisher = pubsub.PublisherClient()
    psq_subscriber = pubsub.SubscriberClient()
    datastore_client = datastore.Client(project=config.TURBINIA_PROJECT)
    try:
      self.psq = psq.Queue(
          psq_publisher, psq_subscriber, config.TURBINIA_PROJECT,
          name=config.PSQ_TOPIC, storage=psq.DatastoreStorage(datastore_client))
    except exceptions.GoogleCloudError as e:
      msg = 'Error creating PSQ Queue: {0:s}'.format(str(e))
      log.error(msg)
      raise TurbiniaException(msg)

    # Deregister jobs from denylist/allowlist.
    job_manager.JobsManager.DeregisterJobs(jobs_denylist, jobs_allowlist)
    disabled_jobs = list(config.DISABLED_JOBS) if config.DISABLED_JOBS else []
    disabled_jobs = [j.lower() for j in disabled_jobs]
    # Only actually disable jobs that have not been allowlisted.
    if jobs_allowlist:
      disabled_jobs = list(set(disabled_jobs) - set(jobs_allowlist))
    if disabled_jobs:
      log.info(
          'Disabling non-allowlisted jobs configured to be disabled in the '
          'config file: {0:s}'.format(', '.join(disabled_jobs)))
      job_manager.JobsManager.DeregisterJobs(jobs_denylist=disabled_jobs)

    # Check for valid dependencies/directories.
    dependencies = config.ParseDependencies()
    if config.DOCKER_ENABLED:
      check_docker_dependencies(dependencies)
    check_system_dependencies(dependencies)
    check_directory(config.MOUNT_DIR_PREFIX)
    check_directory(config.OUTPUT_DIR)
    check_directory(config.TMP_DIR)

    jobs = job_manager.JobsManager.GetJobNames()
    log.info(
        'Dependency check complete. The following jobs are enabled '
        'for this worker: {0:s}'.format(','.join(jobs)))
    log.info('Starting PSQ listener on queue {0:s}'.format(self.psq.name))
    self.worker = psq.Worker(queue=self.psq)

  def start(self):
    """Start Turbinia PSQ Worker."""
<<<<<<< HEAD
    if config.PROMETHEUS_ENABLED:
      if config.PROMETHEUS_PORT and config.PROMETHEUS_ADDR:
        log.info('Starting Prometheus endpoint.')
        start_http_server(port=config.PROMETHEUS_PORT,
                          addr=config.PROMETHEUS_ADDR)
      else:
        log.info('Prometheus enabled but port or address not set!')
=======
    if config.PROMETHEUS_PORT and config.PROMETHEUS_ADDR:
      log.info('Starting Prometheus endpoint.')
      start_http_server(
          port=config.PROMETHEUS_PORT, addr=config.PROMETHEUS_ADDR)
    else:
      log.debug('Prometheus config not specified, not starting Prometheus.')
>>>>>>> e7371754
    log.info('Running Turbinia PSQ Worker.')
    self.worker.listen()<|MERGE_RESOLUTION|>--- conflicted
+++ resolved
@@ -1142,7 +1142,6 @@
 
   def start(self):
     """Start Turbinia Server."""
-<<<<<<< HEAD
     if config.PROMETHEUS_ENABLED:
       if config.PROMETHEUS_PORT and config.PROMETHEUS_ADDR:
         log.info('Starting Prometheus endpoint.')
@@ -1150,14 +1149,6 @@
                           addr=config.PROMETHEUS_ADDR)
       else:
         log.info('Prometheus enabled but port or address not set!')
-=======
-    if config.PROMETHEUS_PORT and config.PROMETHEUS_ADDR:
-      log.info('Starting Prometheus endpoint.')
-      start_http_server(
-          port=config.PROMETHEUS_PORT, addr=config.PROMETHEUS_ADDR)
-    else:
-      log.debug('Prometheus config not specified, not starting Prometheus.')
->>>>>>> e7371754
     log.info('Running Turbinia Server.')
     self.task_manager.run()
 
@@ -1279,7 +1270,6 @@
 
   def start(self):
     """Start Turbinia PSQ Worker."""
-<<<<<<< HEAD
     if config.PROMETHEUS_ENABLED:
       if config.PROMETHEUS_PORT and config.PROMETHEUS_ADDR:
         log.info('Starting Prometheus endpoint.')
@@ -1287,13 +1277,5 @@
                           addr=config.PROMETHEUS_ADDR)
       else:
         log.info('Prometheus enabled but port or address not set!')
-=======
-    if config.PROMETHEUS_PORT and config.PROMETHEUS_ADDR:
-      log.info('Starting Prometheus endpoint.')
-      start_http_server(
-          port=config.PROMETHEUS_PORT, addr=config.PROMETHEUS_ADDR)
-    else:
-      log.debug('Prometheus config not specified, not starting Prometheus.')
->>>>>>> e7371754
     log.info('Running Turbinia PSQ Worker.')
     self.worker.listen()