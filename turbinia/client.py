--- conflicted
+++ resolved
@@ -146,7 +146,8 @@
       log.info('\t{0:s}'.format(job.name))
 
   def wait_for_request(
-      self, instance, project, region, request_id=None, user=None,
+      self, instance, 
+   , region, request_id=None, user=None,
       poll_interval=60):
     """Polls and waits for Turbinia Request to complete.
 
@@ -455,14 +456,7 @@
     datastore_client = datastore.Client(project=config.TURBINIA_PROJECT)
     try:
       self.psq = psq.Queue(
-<<<<<<< HEAD
-          psq_publisher,
-          psq_subscriber,
-          config.TURBINIA_PROJECT,
-          name=config.PSQ_TOPIC,
-=======
-          psq_publisher, psq_subscriber, config.PROJECT, name=config.PSQ_TOPIC,
->>>>>>> 0be27182
+          psq_publisher, psq_subscriber, config.TURBINIA_PROJECT, name=config.PSQ_TOPIC,
           storage=psq.DatastoreStorage(datastore_client))
     except exceptions.GoogleCloudError as e:
       msg = 'Error creating PSQ Queue: {0:s}'.format(str(e))
