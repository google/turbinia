--- conflicted
+++ resolved
@@ -377,13 +377,9 @@
 
   def __init__(self, *args, **kwargs):
     """Initialization for Celery worker."""
-<<<<<<< HEAD
     super(TurbiniaCeleryWorker, self).__init__()
-=======
-    super(TurbiniaCeleryWorker, self).__init__(*args, **kwargs)
     check_directory(config.MOUNT_DIR_PREFIX)
     check_directory(config.OUTPUT_DIR)
->>>>>>> 0fb5c79f
     self.worker = self.task_manager.celery.app
 
   def start(self):
