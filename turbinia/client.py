# -*- coding: utf-8 -*-
# Copyright 2017 Google Inc.
#
# Licensed under the Apache License, Version 2.0 (the "License");
# you may not use this file except in compliance with the License.
# You may obtain a copy of the License at
#
#      http://www.apache.org/licenses/LICENSE-2.0
#
# Unless required by applicable law or agreed to in writing, software
# distributed under the License is distributed on an "AS IS" BASIS,
# WITHOUT WARRANTIES OR CONDITIONS OF ANY KIND, either express or implied.
# See the License for the specific language governing permissions and
# limitations under the License.
"""Client objects for Turbinia."""

from __future__ import unicode_literals

from collections import defaultdict
from datetime import datetime
from datetime import timedelta
import json
import logging
from operator import itemgetter
from operator import attrgetter
import os
import stat
import time

from turbinia import config
from turbinia.config import logger
from turbinia.config import DATETIME_FORMAT
from turbinia import task_manager
from turbinia import TurbiniaException
from turbinia.lib import text_formatter as fmt
from turbinia.workers import Priority
from turbinia.workers.artifact import FileArtifactExtractionTask
from turbinia.workers.analysis.wordpress import WordpressAccessLogAnalysisTask
from turbinia.workers.analysis.jenkins import JenkinsAnalysisTask
from turbinia.workers.finalize_request import FinalizeRequestTask
from turbinia.workers.grep import GrepTask
from turbinia.workers.hadoop import HadoopAnalysisTask
from turbinia.workers.hindsight import HindsightTask
from turbinia.workers.plaso import PlasoTask
from turbinia.workers.psort import PsortTask
from turbinia.workers.sshd import SSHDAnalysisTask
from turbinia.workers.strings import StringsAsciiTask
from turbinia.workers.strings import StringsUnicodeTask
from turbinia.workers.tomcat import TomcatAnalysisTask
from turbinia.workers.volatility import VolatilityTask
from turbinia.workers.worker_stat import StatTask
<<<<<<< HEAD
from turbinia.workers.binary_extractor import BinaryExtractorTask
=======
from turbinia.workers.bulk_extractor import BulkExtractorTask
>>>>>>> c0e3b357

# TODO(aarontp): Remove this map after
# https://github.com/google/turbinia/issues/278 is fixed.
TASK_MAP = {
    'fileartifactextractiontask': FileArtifactExtractionTask,
    'wordpressaccessloganalysistask': WordpressAccessLogAnalysisTask,
    'finalizerequesttask': FinalizeRequestTask,
    'jenkinsanalysistask': JenkinsAnalysisTask,
    'greptask': GrepTask,
    'hadoopanalysistask': HadoopAnalysisTask,
    'hindsighttask': HindsightTask,
    'plasotask': PlasoTask,
    'psorttask': PsortTask,
    'sshdanalysistask': SSHDAnalysisTask,
    'stringsasciitask': StringsAsciiTask,
    'stringsunicodetask': StringsUnicodeTask,
    'tomcatanalysistask': TomcatAnalysisTask,
    'volatilitytask': VolatilityTask,
    'stattask': StatTask,
<<<<<<< HEAD
    'binaryextractor': BinaryExtractorTask,
=======
    'bulkextractortask': BulkExtractorTask
>>>>>>> c0e3b357
}

config.LoadConfig()
if config.TASK_MANAGER.lower() == 'psq':
  import psq

  from google.cloud import exceptions
  from google.cloud import datastore
  from google.cloud import pubsub

  from turbinia.lib.google_cloud import GoogleCloudFunction
elif config.TASK_MANAGER.lower() == 'celery':
  from turbinia.state_manager import RedisStateManager

log = logging.getLogger('turbinia')
logger.setup()


def check_directory(directory):
  """Checks directory to make sure it exists and is writable.

  Args:
    directory (string): Path to directory

  Raises:
    TurbiniaException: When directory cannot be created or used.
  """
  if os.path.exists(directory) and not os.path.isdir(directory):
    raise TurbiniaException(
        'File {0:s} exists, but is not a directory'.format(directory))

  if not os.path.exists(directory):
    try:
      os.makedirs(directory)
    except OSError:
      raise TurbiniaException(
          'Can not create Directory {0:s}'.format(directory))

  if not os.access(directory, os.W_OK):
    try:
      mode = os.stat(directory)[0]
      os.chmod(directory, mode | stat.S_IWUSR)
    except OSError:
      raise TurbiniaException(
          'Can not add write permissions to {0:s}'.format(directory))


class TurbiniaStats(object):
  """Statistics for Turbinia task execution.

  Attributes:
    count(int): The number of tasks
    min(datetime.timedelta): The minimum run time of all tasks
    max(datetime.timedelta): The maximum run time of all tasks
    mean(datetime.timedelta): The mean run time of all tasks
    tasks(list): A list of tasks to calculate stats for
  """

  def __init__(self, description=None):
    self.description = description
    self.min = None
    self.mean = None
    self.max = None
    self.tasks = []

  def __str__(self):
    return self.format_stats()

  @property
  def count(self):
    """Gets a count of the tasks in this stats object.

    Returns:
      Int of task count.
    """
    return len(self.tasks)

  def add_task(self, task):
    """Add a task result dict.

    Args:
      task(dict): The task results we want to count stats for.
    """
    self.tasks.append(task)

  def calculate_stats(self):
    """Calculates statistics of the current tasks."""
    if not self.tasks:
      return

    sorted_tasks = sorted(self.tasks, key=itemgetter('run_time'))
    self.min = sorted_tasks[0]['run_time']
    self.max = sorted_tasks[len(sorted_tasks) - 1]['run_time']
    self.mean = sorted_tasks[len(sorted_tasks) // 2]['run_time']

    # Remove the microseconds to keep things cleaner
    self.min = self.min - timedelta(microseconds=self.min.microseconds)
    self.max = self.max - timedelta(microseconds=self.max.microseconds)
    self.mean = self.mean - timedelta(microseconds=self.mean.microseconds)

  def format_stats(self):
    """Formats statistics data.

    Returns:
      String of statistics data
    """
    return '{0:s}: Count: {1:d}, Min: {2!s}, Mean: {3!s}, Max: {4!s}'.format(
        self.description, self.count, self.min, self.mean, self.max)

  def format_stats_csv(self):
    """Formats statistics data into CSV output.

    Returns:
      String of statistics data in CSV format
    """
    return '{0:s}, {1:d}, {2!s}, {3!s}, {4!s}'.format(
        self.description, self.count, self.min, self.mean, self.max)


class TurbiniaClient(object):
  """Client class for Turbinia.

  Attributes:
    task_manager (TaskManager): Turbinia task manager
  """

  def __init__(self, run_local=False):
    config.LoadConfig()
    if run_local:
      self.task_manager = None
    else:
      self.task_manager = task_manager.get_task_manager()
      self.task_manager.setup(server=False)

  def create_task(self, task_name):
    """Creates a Turbinia Task by name.

    Args:
      task_name(string): Name of the Task we are going to run.

    Returns:
      TurbiniaTask: An instantiated Task object.

    Raises:
      TurbiniaException: When no Task object matching task_name is found.
    """
    task_obj = TASK_MAP.get(task_name.lower())
    log.debug('Looking up Task {0:s} by name'.format(task_name))
    if not task_obj:
      raise TurbiniaException('No Task named {0:s} found'.format(task_name))
    return task_obj()

  def list_jobs(self):
    """List the available jobs."""
    # TODO(aarontp): Refactor this out so that we don't need to depend on
    # the task manager from the client.
    log.info('Available Jobs:')
    for job in self.task_manager.jobs:
      log.info('\t{0:s}'.format(job.name))

  def wait_for_request(
      self, instance, project, region, request_id=None, user=None,
      poll_interval=60):
    """Polls and waits for Turbinia Request to complete.

    Args:
      instance (string): The Turbinia instance name (by default the same as the
          INSTANCE_ID in the config).
      project (string): The name of the project.
      region (string): The name of the region to execute in.
      request_id (string): The Id of the request we want tasks for.
      user (string): The user of the request we want tasks for.
      poll_interval (int): Interval of seconds between polling cycles.
    """
    last_completed_count = -1
    last_uncompleted_count = -1
    while True:
      task_results = self.get_task_data(
          instance, project, region, request_id=request_id, user=user)
      completed_tasks = []
      uncompleted_tasks = []
      for task in task_results:
        if task.get('successful') is not None:
          completed_tasks.append(task)
        else:
          uncompleted_tasks.append(task)

      if completed_tasks and len(completed_tasks) == len(task_results):
        break

      completed_names = [t.get('name') for t in completed_tasks]
      completed_names = ', '.join(sorted(completed_names))
      uncompleted_names = [t.get('name') for t in uncompleted_tasks]
      uncompleted_names = ', '.join(sorted(uncompleted_names))
      total_count = len(completed_tasks) + len(uncompleted_tasks)
      msg = (
          'Tasks completed ({0:d}/{1:d}): [{2:s}], waiting for [{3:s}].'.format(
              len(completed_tasks), total_count, completed_names,
              uncompleted_names))
      if (len(completed_tasks) > last_completed_count or
          len(uncompleted_tasks) > last_uncompleted_count):
        log.info(msg)
      else:
        log.debug(msg)

      last_completed_count = len(completed_tasks)
      last_uncompleted_count = len(uncompleted_tasks)
      time.sleep(poll_interval)

    log.info('All {0:d} Tasks completed'.format(len(task_results)))

  def get_task_data(
      self, instance, project, region, days=0, task_id=None, request_id=None,
      user=None, function_name='gettasks'):
    """Gets task data from Google Cloud Functions.

    Args:
      instance (string): The Turbinia instance name (by default the same as the
          INSTANCE_ID in the config).
      project (string): The name of the project.
      region (string): The name of the region to execute in.
      days (int): The number of days we want history for.
      task_id (string): The Id of the task.
      request_id (string): The Id of the request we want tasks for.
      user (string): The user of the request we want tasks for.
      function_name (string): The GCF function we want to call

    Returns:
      List of Task dict objects.
    """
    cloud_function = GoogleCloudFunction(project_id=project, region=region)
    func_args = {'instance': instance, 'kind': 'TurbiniaTask'}

    if days:
      start_time = datetime.now() - timedelta(days=days)
      # Format this like '1990-01-01T00:00:00z' so we can cast it directly to a
      # javascript Date() object in the cloud function.
      start_string = start_time.strftime(DATETIME_FORMAT)
      func_args.update({'start_time': start_string})
    elif task_id:
      func_args.update({'task_id': task_id})
    elif request_id:
      func_args.update({'request_id': request_id})

    if user:
      func_args.update({'user': user})

    response = cloud_function.ExecuteFunction(function_name, func_args)
    if 'result' not in response:
      log.error('No results found')
      if response.get('error', '{}') != '{}':
        msg = 'Error executing Cloud Function: [{0!s}].'.format(
            response.get('error'))
        log.error(msg)
      log.debug('GCF response: {0!s}'.format(response))
      raise TurbiniaException(
          'Cloud Function {0:s} returned no results.'.format(function_name))

    try:
      results = json.loads(response['result'])
    except (TypeError, ValueError) as e:
      raise TurbiniaException(
          'Could not deserialize result [{0!s}] from GCF: [{1!s}]'.format(
              response.get('result'), e))

    # Convert run_time/last_update back into datetime objects
    task_data = results[0]
    for task in task_data:
      if task.get('run_time'):
        task['run_time'] = timedelta(seconds=task['run_time'])
      if task.get('last_update'):
        task['last_update'] = datetime.strptime(
            task['last_update'], DATETIME_FORMAT)

    return task_data

  def format_task_detail(self, task, show_files=False):
    """Formats a single task in detail.

    Args:
      task (dict): The task to format data for
      show_files (bool): Whether we want to print out log file paths

    Returns:
      list: Formatted task data
    """
    report = []
    saved_paths = task.get('saved_paths') or []
    status = task.get('status') or 'No task status'

    report.append(fmt.heading2(task.get('name')))
    line = '{0:s} {1:s}'.format(fmt.bold('Status:'), status)
    report.append(fmt.bullet(line))
    report.append(fmt.bullet('Task Id: {0:s}'.format(task.get('id'))))
    report.append(
        fmt.bullet('Executed on worker {0:s}'.format(task.get('worker_name'))))
    if task.get('report_data'):
      report.append('')
      report.append(fmt.heading3('Task Reported Data'))
      report.extend(task.get('report_data').splitlines())
    if show_files:
      report.append('')
      report.append(fmt.heading3('Saved Task Files:'))
      for path in saved_paths:
        report.append(fmt.bullet(fmt.code(path)))
      report.append('')
    return report

  def format_task(self, task, show_files=False):
    """Formats a single task in short form.

    Args:
      task (dict): The task to format data for
      show_files (bool): Whether we want to print out log file paths

    Returns:
      list: Formatted task data
    """
    report = []
    saved_paths = task.get('saved_paths') or []
    status = task.get('status') or 'No task status'
    report.append(fmt.bullet('{0:s}: {1:s}'.format(task.get('name'), status)))
    if show_files:
      for path in saved_paths:
        report.append(fmt.bullet(fmt.code(path), level=2))
      report.append('')
    return report

  def get_task_statistics(
      self, instance, project, region, days=0, task_id=None, request_id=None,
      user=None):
    """Gathers statistics for Turbinia execution data.

    Args:
      instance (string): The Turbinia instance name (by default the same as the
          INSTANCE_ID in the config).
      project (string): The name of the project.
      region (string): The name of the zone to execute in.
      days (int): The number of days we want history for.
      task_id (string): The Id of the task.
      request_id (string): The Id of the request we want tasks for.
      user (string): The user of the request we want tasks for.

    Returns:
      task_stats(dict): Mapping of statistic names to values
    """
    task_results = self.get_task_data(
        instance, project, region, days, task_id, request_id, user)
    if not task_results:
      return {}

    task_stats = {
        'all_tasks': TurbiniaStats('All Tasks'),
        'successful_tasks': TurbiniaStats('Successful Tasks'),
        'failed_tasks': TurbiniaStats('Failed Tasks'),
        'requests': TurbiniaStats('Total Request Time'),
        # The following are dicts mapping the user/worker/type names to their
        # respective TurbiniaStats() objects.
        # Total wall-time for all tasks of a given type
        'tasks_per_type': {},
        # Total wall-time for all tasks per Worker
        'tasks_per_worker': {},
        # Total wall-time for all tasks per User
        'tasks_per_user': {},
    }

    # map of request ids to [min time, max time]
    requests = {}

    for task in task_results:
      request_id = task.get('request_id')
      task_type = task.get('name')
      worker = task.get('worker_name')
      user = task.get('requester')
      if not task.get('run_time'):
        log.debug(
            'Ignoring task {0:s} in statistics because the run_time is not '
            'set, and it is required to calculate stats'.format(
                task.get('name')))
        continue

      # Stats for all/successful/failed tasks
      task_stats['all_tasks'].add_task(task)
      if task.get('successful') is True:
        task_stats['successful_tasks'].add_task(task)
      elif task.get('successful') is False:
        task_stats['failed_tasks'].add_task(task)

      # Stats for Tasks per Task type.
      if task_type in task_stats['tasks_per_type']:
        task_type_stats = task_stats['tasks_per_type'].get(task_type)
      else:
        task_type_stats = TurbiniaStats('Task type {0:s}'.format(task_type))
        task_stats['tasks_per_type'][task_type] = task_type_stats
      task_type_stats.add_task(task)

      # Stats per worker.
      if worker in task_stats['tasks_per_worker']:
        worker_stats = task_stats['tasks_per_worker'].get(worker)
      else:
        worker_stats = TurbiniaStats('Worker {0:s}'.format(worker))
        task_stats['tasks_per_worker'][worker] = worker_stats
      worker_stats.add_task(task)

      # Stats per submitting User.
      if user in task_stats['tasks_per_user']:
        user_stats = task_stats['tasks_per_user'].get(user)
      else:
        user_stats = TurbiniaStats('User {0:s}'.format(user))
        task_stats['tasks_per_user'][user] = user_stats
      user_stats.add_task(task)

      # Stats for the total request.  This will, for each request, calculate the
      # start time of the earliest task and the stop time of the latest task.
      # This will give the overall run time covering all tasks in the request.
      task_start_time = task['last_update'] - task['run_time']
      task_stop_time = task['last_update']
      if request_id in requests:
        start_time, stop_time = requests[request_id]
        if task_start_time < start_time:
          requests[request_id][0] = task_start_time
        if task_stop_time > stop_time:
          requests[request_id][1] = task_stop_time
      else:
        requests[request_id] = [task_start_time, task_stop_time]

    # Add a fake task result for each request with our calculated times to the
    # stats module
    for min_time, max_time in requests.values():
      task = {}
      task['run_time'] = max_time - min_time
      task_stats['requests'].add_task(task)

    # Go over all stat objects and calculate them
    for stat_obj in task_stats.values():
      if isinstance(stat_obj, dict):
        for inner_stat_obj in stat_obj.values():
          inner_stat_obj.calculate_stats()
      else:
        stat_obj.calculate_stats()

    return task_stats

  def format_task_statistics(
      self, instance, project, region, days=0, task_id=None, request_id=None,
      user=None, csv=False):
    """Formats statistics for Turbinia execution data.

    Args:
      instance (string): The Turbinia instance name (by default the same as the
          INSTANCE_ID in the config).
      project (string): The name of the project.
      region (string): The name of the zone to execute in.
      days (int): The number of days we want history for.
      task_id (string): The Id of the task.
      request_id (string): The Id of the request we want tasks for.
      user (string): The user of the request we want tasks for.
      csv (bool): Whether we want the output in CSV format.

    Returns:
      String of task statistics report
    """
    task_stats = self.get_task_statistics(
        instance, project, region, days, task_id, request_id, user)
    if not task_stats:
      return 'No tasks found'

    stats_order = [
        'all_tasks', 'successful_tasks', 'failed_tasks', 'requests',
        'tasks_per_type', 'tasks_per_worker', 'tasks_per_user'
    ]

    if csv:
      report = ['stat_type, count, min, mean, max']
    else:
      report = ['Execution time statistics for Turbinia:', '']
    for stat_name in stats_order:
      stat_obj = task_stats[stat_name]
      if isinstance(stat_obj, dict):
        # Sort by description so that we get consistent report output
        inner_stat_objs = sorted(
            stat_obj.values(), key=attrgetter('description'))
        for inner_stat_obj in inner_stat_objs:
          if csv:
            report.append(inner_stat_obj.format_stats_csv())
          else:
            report.append(inner_stat_obj.format_stats())
      else:
        if csv:
          report.append(stat_obj.format_stats_csv())
        else:
          report.append(stat_obj.format_stats())

    report.append('')
    return '\n'.join(report)

  def format_task_status(
      self, instance, project, region, days=0, task_id=None, request_id=None,
      user=None, all_fields=False, full_report=False,
      priority_filter=Priority.HIGH):
    """Formats the recent history for Turbinia Tasks.

    Args:
      instance (string): The Turbinia instance name (by default the same as the
          INSTANCE_ID in the config).
      project (string): The name of the project.
      region (string): The name of the zone to execute in.
      days (int): The number of days we want history for.
      task_id (string): The Id of the task.
      request_id (string): The Id of the request we want tasks for.
      user (string): The user of the request we want tasks for.
      all_fields (bool): Include all fields for the task, including task,
          request ids and saved file paths.
      full_report (bool): Generate a full markdown report instead of just a
          summary.
      priority_filter (int): Output only a summary for Tasks with a value
          greater than the priority_filter.

    Returns:
      String of task status
    """
    task_results = self.get_task_data(
        instance, project, region, days, task_id, request_id, user)
    if not task_results:
      return ''
    # Sort all tasks by the report_priority so that tasks with a higher
    # priority are listed first in the report.
    for result in task_results:
      # 0 is a valid value, so checking against specific values
      if result.get('report_priority') in (None, ''):
        result['report_priority'] = Priority.LOW
    task_results = sorted(task_results, key=itemgetter('report_priority'))
    num_results = len(task_results)
    if not num_results:
      msg = 'No Turbinia Tasks found.'
      log.info(msg)
      return '\n{0:s}'.format(msg)

    # Build up data
    report = []
    requester = task_results[0].get('requester')
    request_id = task_results[0].get('request_id')
    success_types = ['Successful', 'Failed', 'Scheduled or Running']
    success_values = [True, False, None]
    # Reverse mapping values to types
    success_map = dict(zip(success_values, success_types))
    task_map = defaultdict(list)
    success_types.insert(0, 'High Priority')
    for task in task_results:
      if task.get('report_priority') <= priority_filter:
        task_map['High Priority'].append(task)
      else:
        task_map[success_map[task.get('successful')]].append(task)

    # Generate report header
    report.append('\n')
    report.append(fmt.heading1('Turbinia report {0:s}'.format(request_id)))
    report.append(
        fmt.bullet(
            'Processed {0:d} Tasks for user {1:s}'.format(
                num_results, requester)))

    # Print report data for tasks
    for success_type in success_types:
      report.append('')
      report.append(fmt.heading1('{0:s} Tasks'.format(success_type)))
      if not task_map[success_type]:
        report.append(fmt.bullet('None'))
      for task in task_map[success_type]:
        if full_report and success_type == success_types[0]:
          report.extend(self.format_task_detail(task, show_files=all_fields))
        else:
          report.extend(self.format_task(task, show_files=all_fields))

    return '\n'.join(report)

  def run_local_task(self, task_name, request):
    """Runs a Turbinia Task locally.

    Args:
      task_name(string): Name of the Task we are going to run.
      request (TurbiniaRequest): Object containing request and evidence info.

    Returns:
      TurbiniaTaskResult: The result returned by the Task Execution.
    """
    task = self.create_task(task_name)
    task.request_id = request.request_id
    task.base_output_dir = config.OUTPUT_DIR
    task.run_local = True
    if not request.evidence:
      raise TurbiniaException('TurbiniaRequest does not contain evidence.')
    log.info('Running Task {0:s} locally'.format(task_name))
    result = task.run_wrapper(request.evidence[0])
    return result

  def send_request(self, request):
    """Sends a TurbiniaRequest message.

    Args:
      request: A TurbiniaRequest object.
    """
    self.task_manager.server_pubsub.send_request(request)

  def close_tasks(
      self, instance, project, region, request_id=None, task_id=None, user=None,
      requester=None):
    """Close Turbinia Tasks based on Request ID.

    Args:
      instance (string): The Turbinia instance name (by default the same as the
          INSTANCE_ID in the config).
      project (string): The name of the project.
      region (string): The name of the zone to execute in.
      request_id (string): The Id of the request we want tasks for.
      task_id (string): The Id of the request we want task for.
      user (string): The user of the request we want tasks for.
      requester (string): The user making the request to close tasks.

    Returns: String of closed Task IDs.
    """
    cloud_function = GoogleCloudFunction(project_id=project, region=region)
    func_args = {
        'instance': instance,
        'kind': 'TurbiniaTask',
        'request_id': request_id,
        'task_id': task_id,
        'user': user,
        'requester': requester
    }
    response = cloud_function.ExecuteFunction('closetasks', func_args)
    return 'Closed Task IDs: %s' % response.get('result')


class TurbiniaCeleryClient(TurbiniaClient):
  """Client class for Turbinia (Celery).

  Overriding some things specific to Celery operation.

  Attributes:
    redis (RedisStateManager): Redis datastore object
  """

  def __init__(self, *_, **__):
    super(TurbiniaCeleryClient, self).__init__()
    self.redis = RedisStateManager()

  def send_request(self, request):
    """Sends a TurbiniaRequest message.

    Args:
      request: A TurbiniaRequest object.
    """
    self.task_manager.kombu.send_request(request)

  # pylint: disable=arguments-differ
  def get_task_data(
      self, instance, _, __, days=0, task_id=None, request_id=None,
      function_name=None):
    """Gets task data from Redis.

    We keep the same function signature, but ignore arguments passed for GCP.

    Args:
      instance (string): The Turbinia instance name (by default the same as the
          INSTANCE_ID in the config).
      days (int): The number of days we want history for.
      task_id (string): The Id of the task.
      request_id (string): The Id of the request we want tasks for.

    Returns:
      List of Task dict objects.
    """
    return self.redis.get_task_data(instance, days, task_id, request_id)


class TurbiniaServer(object):
  """Turbinia Server class.

  Attributes:
    task_manager (TaskManager): An object to manage turbinia tasks.
  """

  def __init__(self, jobs_blacklist=None, jobs_whitelist=None):
    """Initializes Turbinia Server.

    Args:
      jobs_blacklist (Optional[list[str]]): Jobs we will exclude from running
      jobs_whitelist (Optional[list[str]]): The only Jobs we will include to run
    """
    config.LoadConfig()
    self.task_manager = task_manager.get_task_manager()
    self.task_manager.setup(jobs_blacklist, jobs_whitelist)

  def start(self):
    """Start Turbinia Server."""
    log.info('Running Turbinia Server.')
    self.task_manager.run()

  def add_evidence(self, evidence_):
    """Add evidence to be processed."""
    self.task_manager.add_evidence(evidence_)


class TurbiniaCeleryWorker(TurbiniaClient):
  """Turbinia Celery Worker class.

  Attributes:
    worker (celery.app): Celery worker app
  """

  def __init__(self, *_, **__):
    """Initialization for Celery worker."""
    super(TurbiniaCeleryWorker, self).__init__()
    check_directory(config.MOUNT_DIR_PREFIX)
    check_directory(config.OUTPUT_DIR)
    check_directory(config.TMP_DIR)
    self.worker = self.task_manager.celery.app

  def start(self):
    """Start Turbinia Celery Worker."""
    log.info('Running Turbinia Celery Worker.')
    self.worker.task(task_manager.task_runner, name='task_runner')
    argv = ['celery', 'worker', '--loglevel=info', '--pool=solo']
    self.worker.start(argv)


class TurbiniaPsqWorker(object):
  """Turbinia PSQ Worker class.

  Attributes:
    worker (psq.Worker): PSQ Worker object
    psq (psq.Queue): A Task queue object

  Raises:
    TurbiniaException: When errors occur
  """

  def __init__(self, *_, **__):
    """Initialization for PSQ Worker."""
    config.LoadConfig()
    psq_publisher = pubsub.PublisherClient()
    psq_subscriber = pubsub.SubscriberClient()
    datastore_client = datastore.Client(project=config.TURBINIA_PROJECT)
    try:
      self.psq = psq.Queue(
          psq_publisher, psq_subscriber, config.TURBINIA_PROJECT,
          name=config.PSQ_TOPIC, storage=psq.DatastoreStorage(datastore_client))
    except exceptions.GoogleCloudError as e:
      msg = 'Error creating PSQ Queue: {0:s}'.format(str(e))
      log.error(msg)
      raise TurbiniaException(msg)

    check_directory(config.MOUNT_DIR_PREFIX)
    check_directory(config.OUTPUT_DIR)
    check_directory(config.TMP_DIR)

    log.info('Starting PSQ listener on queue {0:s}'.format(self.psq.name))
    self.worker = psq.Worker(queue=self.psq)

  def start(self):
    """Start Turbinia PSQ Worker."""
    log.info('Running Turbinia PSQ Worker.')
    self.worker.listen()<|MERGE_RESOLUTION|>--- conflicted
+++ resolved
@@ -49,11 +49,8 @@
 from turbinia.workers.tomcat import TomcatAnalysisTask
 from turbinia.workers.volatility import VolatilityTask
 from turbinia.workers.worker_stat import StatTask
-<<<<<<< HEAD
 from turbinia.workers.binary_extractor import BinaryExtractorTask
-=======
 from turbinia.workers.bulk_extractor import BulkExtractorTask
->>>>>>> c0e3b357
 
 # TODO(aarontp): Remove this map after
 # https://github.com/google/turbinia/issues/278 is fixed.
@@ -73,11 +70,8 @@
     'tomcatanalysistask': TomcatAnalysisTask,
     'volatilitytask': VolatilityTask,
     'stattask': StatTask,
-<<<<<<< HEAD
     'binaryextractor': BinaryExtractorTask,
-=======
     'bulkextractortask': BulkExtractorTask
->>>>>>> c0e3b357
 }
 
 config.LoadConfig()
