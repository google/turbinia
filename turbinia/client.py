# -*- coding: utf-8 -*-
# Copyright 2017 Google Inc.
#
# Licensed under the Apache License, Version 2.0 (the "License");
# you may not use this file except in compliance with the License.
# You may obtain a copy of the License at
#
#      http://www.apache.org/licenses/LICENSE-2.0
#
# Unless required by applicable law or agreed to in writing, software
# distributed under the License is distributed on an "AS IS" BASIS,
# WITHOUT WARRANTIES OR CONDITIONS OF ANY KIND, either express or implied.
# See the License for the specific language governing permissions and
# limitations under the License.
"""Client objects for Turbinia."""

from __future__ import unicode_literals

from collections import defaultdict
from datetime import datetime
from datetime import timedelta
import json
import logging
from operator import itemgetter
import os
import stat
import time

from turbinia import config
from turbinia.config import logger
from turbinia import task_manager
from turbinia import TurbiniaException
from turbinia.lib import text_formatter as fmt
from turbinia.workers.artifact import FileArtifactExtractionTask
from turbinia.workers.analysis.wordpress import WordpressAccessLogAnalysisTask
from turbinia.workers.analysis.jenkins import JenkinsAnalysisTask
from turbinia.workers.grep import GrepTask
from turbinia.workers.hadoop import HadoopAnalysisTask
from turbinia.workers.plaso import PlasoTask
from turbinia.workers.psort import PsortTask
from turbinia.workers.sshd import SSHDAnalysisTask
from turbinia.workers.strings import StringsAsciiTask
from turbinia.workers.strings import StringsUnicodeTask
from turbinia.workers.tomcat import TomcatAnalysisTask
from turbinia.workers.worker_stat import StatTask

# TODO(aarontp): Remove this map after
# https://github.com/google/turbinia/issues/278 is fixed.
TASK_MAP = {
    'fileartifactextractiontask': FileArtifactExtractionTask,
    'wordpressaccessloganalysistask': WordpressAccessLogAnalysisTask,
    'jenkinsanalysistask': JenkinsAnalysisTask,
    'greptask': GrepTask,
    'hadoopanalysistask': HadoopAnalysisTask,
    'plasotask': PlasoTask,
    'psorttask': PsortTask,
    'sshdanalysistask': SSHDAnalysisTask,
    'stringsasciitask': StringsAsciiTask,
    'stringsunicodetask': StringsUnicodeTask,
    'tomcatanalysistask': TomcatAnalysisTask,
    'stattask': StatTask,
}

config.LoadConfig()
if config.TASK_MANAGER.lower() == 'psq':
  import psq

  from google.cloud import exceptions
  from google.cloud import datastore
  from google.cloud import pubsub

  from turbinia.lib.google_cloud import GoogleCloudFunction
elif config.TASK_MANAGER.lower() == 'celery':
  from turbinia.state_manager import RedisStateManager

log = logging.getLogger('turbinia')
logger.setup()


def check_directory(directory):
  """Checks directory to make sure it exists and is writable.

  Args:
    directory (string): Path to directory

  Raises:
    TurbiniaException: When directory cannot be created or used.
  """
  if os.path.exists(directory) and not os.path.isdir(directory):
    raise TurbiniaException(
        'File {0:s} exists, but is not a directory'.format(directory))

  if not os.path.exists(directory):
    try:
      os.makedirs(directory)
    except OSError:
      raise TurbiniaException(
          'Can not create Directory {0:s}'.format(directory))

  if not os.access(directory, os.W_OK):
    try:
      mode = os.stat(directory)[0]
      os.chmod(directory, mode | stat.S_IWUSR)
    except OSError:
      raise TurbiniaException(
          'Can not add write permissions to {0:s}'.format(directory))


class TurbiniaClient(object):
  """Client class for Turbinia.

  Attributes:
    task_manager (TaskManager): Turbinia task manager
  """

  def __init__(self, run_local=False):
    config.LoadConfig()
    if run_local:
      self.task_manager = None
    else:
      self.task_manager = task_manager.get_task_manager()
      self.task_manager.setup(server=False)

  def create_task(self, task_name):
    """Creates a Turbinia Task by name.

    Args:
      task_name(string): Name of the Task we are going to run.

    Returns:
      TurbiniaTask: An instantiated Task object.

    Raises:
      TurbiniaException: When no Task object matching task_name is found.
    """
    task_obj = TASK_MAP.get(task_name.lower())
    log.debug('Looking up Task {0:s} by name'.format(task_name))
    if not task_obj:
      raise TurbiniaException('No Task named {0:s} found'.format(task_name))
    return task_obj()

  def list_jobs(self):
    """List the available jobs."""
    # TODO(aarontp): Refactor this out so that we don't need to depend on
    # the task manager from the client.
    log.info('Available Jobs:')
    for job in self.task_manager.jobs:
      log.info('\t{0:s}'.format(job.name))

  def wait_for_request(
      self, instance, project, region, request_id=None, user=None,
      poll_interval=60):
    """Polls and waits for Turbinia Request to complete.

    Args:
      instance (string): The Turbinia instance name (by default the same as the
          INSTANCE_ID in the config).
      project (string): The name of the project.
      region (string): The name of the region to execute in.
      request_id (string): The Id of the request we want tasks for.
      user (string): The user of the request we want tasks for.
      poll_interval (int): Interval of seconds between polling cycles.
    """
    while True:
      task_results = self.get_task_data(
          instance, project, region, request_id=request_id, user=user)
      completed_count = 0
      uncompleted_count = 0
      for task in task_results:
        if task.get('successful') is not None:
          completed_count += 1
        else:
          uncompleted_count += 1

      if completed_count and completed_count == len(task_results):
        break

      log.info(
          '{0:d} Tasks found, {1:d} completed. Waiting {2:d} seconds.'.format(
              len(task_results), completed_count, poll_interval))
      time.sleep(poll_interval)

    log.info('All {0:d} Tasks completed'.format(len(task_results)))

  def get_task_data(
      self, instance, project, region, days=0, task_id=None, request_id=None,
      user=None, function_name='gettasks'):
    """Gets task data from Google Cloud Functions.

    Args:
      instance (string): The Turbinia instance name (by default the same as the
          INSTANCE_ID in the config).
      project (string): The name of the project.
      region (string): The name of the region to execute in.
      days (int): The number of days we want history for.
      task_id (string): The Id of the task.
      request_id (string): The Id of the request we want tasks for.
      user (string): The user of the request we want tasks for.
      function_name (string): The GCF function we want to call

    Returns:
      List of Task dict objects.
    """
    cloud_function = GoogleCloudFunction(project_id=project, region=region)
    func_args = {'instance': instance, 'kind': 'TurbiniaTask'}

    if days:
      start_time = datetime.now() - timedelta(days=days)
      # Format this like '1990-01-01T00:00:00z' so we can cast it directly to a
      # javascript Date() object in the cloud function.
      start_string = start_time.strftime('%Y-%m-%dT%H:%M:%S')
      func_args.update({'start_time': start_string})
    elif task_id:
      func_args.update({'task_id': task_id})
    elif request_id:
      func_args.update({'request_id': request_id})

    if user:
      func_args.update({'user': user})

    response = cloud_function.ExecuteFunction(function_name, func_args)
    if 'result' not in response:
      log.error('No results found')
      if response.get('error', '{}') != '{}':
        msg = 'Error executing Cloud Function: [{0!s}].'.format(
            response.get('error'))
        log.error(msg)
      log.debug('GCF response: {0!s}'.format(response))
      raise TurbiniaException(
          'Cloud Function {0:s} returned no results.'.format(function_name))

    try:
      results = json.loads(response['result'])
    except (TypeError, ValueError) as e:
      raise TurbiniaException(
          'Could not deserialize result from GCF: [{0!s}]'.format(e))

    return results[0]

  def format_task_detail(self, task, show_files=False):
    """Formats a single task in detail.

    Args:
      task (dict): The task to format data for
      show_files (bool): Whether we want to print out log file paths

    Returns:
      list: Formatted task data
    """
    report = []
    saved_paths = task.get('saved_paths') or []
    status = task.get('status') or 'No task status'

    report.append(fmt.heading2(task.get('name')))
    line = '{0:s} {1:s}'.format(fmt.bold('Status:'), status)
    report.append(fmt.bullet(line))
    report.append(fmt.bullet('Task Id: {0:s}'.format(task.get('id'))))
    report.append(
        fmt.bullet('Executed on worker {0:s}'.format(task.get('worker_name'))))
    if task.get('report_data'):
      report.append('')
      report.append(fmt.heading3('Task Reported Data'))
      report.extend(task.get('report_data').splitlines())
    if show_files:
      report.append('')
      report.append(fmt.heading3('Saved Task Files:'))
      for path in saved_paths:
        report.append(fmt.bullet(fmt.code(path)))
      report.append('')
    return report

  def format_task(self, task, show_files=False):
    """Formats a single task in short form.

    Args:
      task (dict): The task to format data for
      show_files (bool): Whether we want to print out log file paths

    Returns:
      list: Formatted task data
    """
    report = []
    saved_paths = task.get('saved_paths') or []
    status = task.get('status') or 'No task status'
    report.append(fmt.bullet('{0:s}: {1:s}'.format(task.get('name'), status)))
    if show_files:
      for path in saved_paths:
        report.append(fmt.bullet(fmt.code(path), level=2))
      report.append('')
    return report

  def format_task_status(
      self, instance, project, region, days=0, task_id=None, request_id=None,
      user=None, all_fields=False, full_report=False, priority_filter=20):
    """Formats the recent history for Turbinia Tasks.

    Args:
      instance (string): The Turbinia instance name (by default the same as the
          INSTANCE_ID in the config).
      project (string): The name of the project.
      region (string): The name of the zone to execute in.
      days (int): The number of days we want history for.
      task_id (string): The Id of the task.
      request_id (string): The Id of the request we want tasks for.
      user (string): The user of the request we want tasks for.
      all_fields (bool): Include all fields for the task, including task,
          request ids and saved file paths.
      full_report (bool): Generate a full markdown report instead of just a
          summary.
      priority_filter (int): Output only a summary for Tasks with a value
          greater than the priority_filter.

    Returns:
      String of task status
    """
    task_results = self.get_task_data(
        instance, project, region, days, task_id, request_id, user)
    # Sort all tasks by the report_priority so that tasks with a higher
    # priority are listed first in the report.
    task_results = sorted(task_results, key=itemgetter('report_priority'))
    num_results = len(task_results)
    if not num_results:
      msg = 'No Turbinia Tasks found.'
      log.info(msg)
      return '\n{0:s}'.format(msg)

    # Build up data
    report = []
    user = task_results[0].get('user')
    request_id = task_results[0].get('request_id')
    success_types = ['Successful', 'Failed', 'Scheduled or Running']
    success_values = [True, False, None]
    # Reverse mapping values to types
    success_map = dict(zip(success_values, success_types))
    task_map = defaultdict(list)
    success_types.insert(0, 'High Priority')
    for task in task_results:
<<<<<<< HEAD
      if task.get('report_priority') <= priority_filter:
        task_map['High Priority'].append(task)
=======
      if task.get('successful'):
        success = 'Successful'
      elif task.get('successful') is None:
        success = 'Running'
      else:
        success = 'Failed'

      status = task.get('status') or 'No task status'
      if all_fields:
        results.append(
            '{0:s} request: {1:s} task: {2:s} {3:s} {4:s} {5:s} {6:s}: {7:s}'
            .format(
                task.get('last_update'), task.get('request_id'), task.get('id'),
                task.get('name'), task.get('user'), task.get('worker_name'),
                success, status))
        saved_paths = task.get('saved_paths', [])
        if saved_paths is None:
          saved_paths = []
        for path in saved_paths:
          results.append('\t{0:s}'.format(path))
>>>>>>> b165e600
      else:
        task_map[success_map[task.get('successful')]].append(task)

    # Generate report header
    report.append('\n')
    report.append(fmt.heading1('Turbinia report {0:s}'.format(request_id)))
    report.append(
        fmt.bullet(
            'Processed {0:d} Tasks for user {1:s}'.format(num_results, user)))

    # Print report data for tasks
    for success_type in success_types:
      report.append('')
      report.append(fmt.heading1('{0:s} Tasks'.format(success_type)))
      if not task_map[success_type]:
        report.append(fmt.bullet('None'))
      for task in task_map[success_type]:
        if full_report and success_type == success_types[0]:
          report.extend(self.format_task_detail(task, show_files=all_fields))
        else:
          report.extend(self.format_task(task, show_files=all_fields))

    return '\n'.join(report)

  def run_local_task(self, task_name, request):
    """Runs a Turbinia Task locally.

    Args:
      task_name(string): Name of the Task we are going to run.
      request (TurbiniaRequest): Object containing request and evidence info.

    Returns:
      TurbiniaTaskResult: The result returned by the Task Execution.
    """
    task = self.create_task(task_name)
    task.request_id = request.request_id
    task.base_output_dir = config.OUTPUT_DIR
    task.run_local = True
    if not request.evidence:
      raise TurbiniaException('TurbiniaRequest does not contain evidence.')
    log.info('Running Task {0:s} locally'.format(task_name))
    result = task.run_wrapper(request.evidence[0])
    return result

  def send_request(self, request):
    """Sends a TurbiniaRequest message.

    Args:
      request: A TurbiniaRequest object.
    """
    self.task_manager.server_pubsub.send_request(request)

  def close_tasks(
      self, instance, project, region, request_id=None, task_id=None, user=None,
      requester=None):
    """Close Turbinia Tasks based on Request ID.

    Args:
      instance (string): The Turbinia instance name (by default the same as the
          INSTANCE_ID in the config).
      project (string): The name of the project.
      region (string): The name of the zone to execute in.
      request_id (string): The Id of the request we want tasks for.
      task_id (string): The Id of the request we want task for.
      user (string): The user of the request we want tasks for.
      requester (string): The user making the request to close tasks.

    Returns: String of closed Task IDs.
    """
    cloud_function = GoogleCloudFunction(project_id=project, region=region)
    func_args = {
        'instance': instance,
        'kind': 'TurbiniaTask',
        'request_id': request_id,
        'task_id': task_id,
        'user': user,
        'requester': requester
    }
    response = cloud_function.ExecuteFunction('closetasks', func_args)
    return 'Closed Task IDs: %s' % response.get('result')


class TurbiniaCeleryClient(TurbiniaClient):
  """Client class for Turbinia (Celery).

  Overriding some things specific to Celery operation.

  Attributes:
    redis (RedisStateManager): Redis datastore object
  """

  def __init__(self, *_, **__):
    super(TurbiniaCeleryClient, self).__init__()
    self.redis = RedisStateManager()

  def send_request(self, request):
    """Sends a TurbiniaRequest message.

    Args:
      request: A TurbiniaRequest object.
    """
    self.task_manager.kombu.send_request(request)

  # pylint: disable=arguments-differ
  def get_task_data(
      self, instance, _, __, days=0, task_id=None, request_id=None,
      function_name=None):
    """Gets task data from Redis.

    We keep the same function signature, but ignore arguments passed for GCP.

    Args:
      instance (string): The Turbinia instance name (by default the same as the
          INSTANCE_ID in the config).
      days (int): The number of days we want history for.
      task_id (string): The Id of the task.
      request_id (string): The Id of the request we want tasks for.

    Returns:
      List of Task dict objects.
    """
    return self.redis.get_task_data(instance, days, task_id, request_id)


class TurbiniaServer(object):
  """Turbinia Server class.

  Attributes:
    task_manager (TaskManager): An object to manage turbinia tasks.
  """

  def __init__(self, jobs_blacklist=None, jobs_whitelist=None):
    """Initializes Turbinia Server.

    Args:
      jobs_blacklist (Optional[list[str]]): Jobs we will exclude from running
      jobs_whitelist (Optional[list[str]]): The only Jobs we will include to run
    """
    config.LoadConfig()
    self.task_manager = task_manager.get_task_manager()
    self.task_manager.setup(jobs_blacklist, jobs_whitelist)

  def start(self):
    """Start Turbinia Server."""
    log.info('Running Turbinia Server.')
    self.task_manager.run()

  def add_evidence(self, evidence_):
    """Add evidence to be processed."""
    self.task_manager.add_evidence(evidence_)


class TurbiniaCeleryWorker(TurbiniaClient):
  """Turbinia Celery Worker class.

  Attributes:
    worker (celery.app): Celery worker app
  """

  def __init__(self, *_, **__):
    """Initialization for Celery worker."""
    super(TurbiniaCeleryWorker, self).__init__()
    check_directory(config.MOUNT_DIR_PREFIX)
    check_directory(config.OUTPUT_DIR)
    check_directory(config.TMP_DIR)
    self.worker = self.task_manager.celery.app

  def start(self):
    """Start Turbinia Celery Worker."""
    log.info('Running Turbinia Celery Worker.')
    self.worker.task(task_manager.task_runner, name='task_runner')
    argv = ['celery', 'worker', '--loglevel=info', '--pool=solo']
    self.worker.start(argv)


class TurbiniaPsqWorker(object):
  """Turbinia PSQ Worker class.

  Attributes:
    worker (psq.Worker): PSQ Worker object
    psq (psq.Queue): A Task queue object

  Raises:
    TurbiniaException: When errors occur
  """

  def __init__(self, *_, **__):
    """Initialization for PSQ Worker."""
    config.LoadConfig()
    psq_publisher = pubsub.PublisherClient()
    psq_subscriber = pubsub.SubscriberClient()
    datastore_client = datastore.Client(project=config.TURBINIA_PROJECT)
    try:
      self.psq = psq.Queue(
          psq_publisher, psq_subscriber, config.TURBINIA_PROJECT,
          name=config.PSQ_TOPIC, storage=psq.DatastoreStorage(datastore_client))
    except exceptions.GoogleCloudError as e:
      msg = 'Error creating PSQ Queue: {0:s}'.format(str(e))
      log.error(msg)
      raise TurbiniaException(msg)

    check_directory(config.MOUNT_DIR_PREFIX)
    check_directory(config.OUTPUT_DIR)
    check_directory(config.TMP_DIR)

    log.info('Starting PSQ listener on queue {0:s}'.format(self.psq.name))
    self.worker = psq.Worker(queue=self.psq)

  def start(self):
    """Start Turbinia PSQ Worker."""
    log.info('Running Turbinia PSQ Worker.')
    self.worker.listen()<|MERGE_RESOLUTION|>--- conflicted
+++ resolved
@@ -335,31 +335,8 @@
     task_map = defaultdict(list)
     success_types.insert(0, 'High Priority')
     for task in task_results:
-<<<<<<< HEAD
       if task.get('report_priority') <= priority_filter:
         task_map['High Priority'].append(task)
-=======
-      if task.get('successful'):
-        success = 'Successful'
-      elif task.get('successful') is None:
-        success = 'Running'
-      else:
-        success = 'Failed'
-
-      status = task.get('status') or 'No task status'
-      if all_fields:
-        results.append(
-            '{0:s} request: {1:s} task: {2:s} {3:s} {4:s} {5:s} {6:s}: {7:s}'
-            .format(
-                task.get('last_update'), task.get('request_id'), task.get('id'),
-                task.get('name'), task.get('user'), task.get('worker_name'),
-                success, status))
-        saved_paths = task.get('saved_paths', [])
-        if saved_paths is None:
-          saved_paths = []
-        for path in saved_paths:
-          results.append('\t{0:s}'.format(path))
->>>>>>> b165e600
       else:
         task_map[success_map[task.get('successful')]].append(task)
 
