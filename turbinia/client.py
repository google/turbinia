# -*- coding: utf-8 -*-
# Copyright 2017 Google Inc.
#
# Licensed under the Apache License, Version 2.0 (the "License");
# you may not use this file except in compliance with the License.
# You may obtain a copy of the License at
#
#      http://www.apache.org/licenses/LICENSE-2.0
#
# Unless required by applicable law or agreed to in writing, software
# distributed under the License is distributed on an "AS IS" BASIS,
# WITHOUT WARRANTIES OR CONDITIONS OF ANY KIND, either express or implied.
# See the License for the specific language governing permissions and
# limitations under the License.
"""Client objects for Turbinia."""

from __future__ import unicode_literals

from collections import defaultdict
from datetime import datetime
from datetime import timedelta

import httplib2
import json
import logging
from operator import itemgetter
from operator import attrgetter
import os
import time

from google import auth
from turbinia import config
from turbinia.config import logger
from turbinia.config import DATETIME_FORMAT
from turbinia import task_manager
from turbinia import TurbiniaException
from turbinia.lib import recipe_helpers
from turbinia.lib import text_formatter as fmt
from turbinia.message import TurbiniaRequest
from turbinia.workers import Priority

MAX_RETRIES = 10
RETRY_SLEEP = 60

config.LoadConfig()
if config.TASK_MANAGER.lower() == 'psq':
  from libcloudforensics.providers.gcp.internal import function as gcp_function
elif config.TASK_MANAGER.lower() == 'celery':
  from turbinia.state_manager import RedisStateManager

log = logging.getLogger('turbinia')


def setup(is_client=False):
  config.LoadConfig()
  if is_client:
    logger.setup(need_file_handler=False)
  else:
    logger.setup()


def get_turbinia_client():
  """Return Turbinia client based on config.

  Returns:
    Initialized BaseTurbiniaClient or TurbiniaCeleryClient object.
  """
  # pylint: disable=no-else-return
  setup(is_client=True)
  if config.TASK_MANAGER.lower() == 'psq':
    return BaseTurbiniaClient()
  elif config.TASK_MANAGER.lower() == 'celery':
    return TurbiniaCeleryClient()
  else:
    msg = 'Task Manager type "{0:s}" not implemented'.format(
        config.TASK_MANAGER)
    raise TurbiniaException(msg)


class TurbiniaStats:
  """Statistics for Turbinia task execution.

  Attributes:
    count(int): The number of tasks
    min(datetime.timedelta): The minimum run time of all tasks
    max(datetime.timedelta): The maximum run time of all tasks
    mean(datetime.timedelta): The mean run time of all tasks
    tasks(list): A list of tasks to calculate stats for
  """

  def __init__(self, description=None):
    self.description = description
    self.min = None
    self.mean = None
    self.max = None
    self.tasks = []

  def __str__(self):
    return self.format_stats()

  @property
  def count(self):
    """Gets a count of the tasks in this stats object.

    Returns:
      Int of task count.
    """
    return len(self.tasks)

  def add_task(self, task):
    """Add a task result dict.

    Args:
      task(dict): The task results we want to count stats for.
    """
    self.tasks.append(task)

  def calculate_stats(self):
    """Calculates statistics of the current tasks."""
    if not self.tasks:
      return

    sorted_tasks = sorted(self.tasks, key=itemgetter('run_time'))
    self.min = sorted_tasks[0]['run_time']
    self.max = sorted_tasks[len(sorted_tasks) - 1]['run_time']
    self.mean = sorted_tasks[len(sorted_tasks) // 2]['run_time']

    # Remove the microseconds to keep things cleaner
    self.min = self.min - timedelta(microseconds=self.min.microseconds)
    self.max = self.max - timedelta(microseconds=self.max.microseconds)
    self.mean = self.mean - timedelta(microseconds=self.mean.microseconds)

  def format_stats(self):
    """Formats statistics data.

    Returns:
      String of statistics data
    """
    return '{0:s}: Count: {1:d}, Min: {2!s}, Mean: {3!s}, Max: {4!s}'.format(
        self.description, self.count, self.min, self.mean, self.max)

  def format_stats_csv(self):
    """Formats statistics data into CSV output.

    Returns:
      String of statistics data in CSV format
    """
    return '{0:s}, {1:d}, {2!s}, {3!s}, {4!s}'.format(
        self.description, self.count, self.min, self.mean, self.max)


class BaseTurbiniaClient:
  """Client class for Turbinia.

  Attributes:
    task_manager (TaskManager): Turbinia task manager
  """

  def __init__(self):
    config.LoadConfig()
    self.task_manager = task_manager.get_task_manager()
    self.task_manager.setup(server=False)

  def _create_default_recipe(self):
    """Creates a default Turbinia recipe."""
    default_recipe = recipe_helpers.DEFAULT_RECIPE
    return default_recipe

  def create_recipe(
      self, debug_tasks=False, filter_patterns=None, group_id='',
      jobs_allowlist=None, jobs_denylist=None, recipe_name=None, sketch_id=None,
      skip_recipe_validation=False, yara_rules=None, group_name=None,
      reason=None, all_args=None):
    """Creates a Turbinia recipe.

    If no recipe_name is specified, this  method returns a default recipe.
    If a recipe_name is specified then this method will build the recipe
    dictionary by reading the  contents of a recipe file. The path to
    the recipe file is inferred from the recipe_name and the RECIPE_FILE_DIR
    configuration parameter.

    Args:
      debug_tasks (bool): flag to turn debug output on for supported tasks.
      filter_patterns (list): a list of filter pattern strings.
      group_id (str): a group identifier.
      jobs_allowlist (list): a list of jobs allowed for execution.
      jobs_denylist (list): a list of jobs that will not be executed.
      recipe_name (str): Turbinia recipe name (e.g. triage-linux).
      sketch_id (str): a Timesketch sketch identifier.
      skip_recipe_validation (bool): flag indicates if the recipe will be
          validated.
      yara_rules (str): a string containing yara rules.
      group_name (str): Name for grouping evidence.
      reason (str): Reason or justification for Turbinia requests.
      all_args (str): a string of commandline arguments provided to run client.

    Returns:
      dict: a Turbinia recipe dictionary.
    """
    recipe = None
    if jobs_allowlist and jobs_denylist:
      raise TurbiniaException(
          'jobs_allowlist and jobs_denylist are mutually exclusive.')

    if not recipe_name:
      # if no recipe_name is given, create a default recipe.
      recipe = self._create_default_recipe()
      if filter_patterns:
        recipe['globals']['filter_patterns'] = filter_patterns
      if jobs_denylist:
        recipe['globals']['jobs_denylist'] = jobs_denylist
      if jobs_allowlist:
        recipe['globals']['jobs_allowlist'] = jobs_allowlist
    else:
      # Load custom recipe from given path or name.
      if (jobs_denylist or jobs_allowlist or filter_patterns):
        msg = (
            'Specifying a recipe name is incompatible with defining '
            'jobs allow/deny lists, or a patterns file separately.')
        raise TurbiniaException(msg)

      if os.path.exists(recipe_name):
        recipe_path = recipe_name
      else:
        recipe_path = recipe_helpers.get_recipe_path_from_name(recipe_name)

      if not os.path.exists(recipe_path):
        msg = 'Could not find recipe file at {0:s}'.format(recipe_path)
        log.error(msg)
        raise TurbiniaException(msg)

      recipe = recipe_helpers.load_recipe_from_file(
          recipe_path, skip_recipe_validation)
      if not recipe:
        msg = 'Could not load recipe from file at {0:s}.'.format(recipe_path)
        raise TurbiniaException(msg)

    # Set any additional recipe parameters, if specified.
    if sketch_id:
      recipe['globals']['sketch_id'] = sketch_id
    if debug_tasks:
      recipe['globals']['debug_tasks'] = debug_tasks
    if group_id:
      recipe['globals']['group_id'] = group_id
<<<<<<< HEAD
    if group_name:
      recipe['globals']['group_name'] = group_name
    if reason:
      recipe['globals']['reason'] = reason
    if all_args:
      recipe['globals']['all_args'] = all_args
=======
    if yara_rules:
      recipe['globals']['yara_rules'] = yara_rules
>>>>>>> aae3c41c

    return recipe

  def create_request(
      self, request_id=None, group_id=None, requester=None, recipe=None,
      context=None, evidence_=None, group_name=None, reason=None,
      all_args=None):
    """Wrapper method to create a Turbinia request."""
    default_recipe = self.create_recipe()
    request = TurbiniaRequest(
        request_id=request_id, group_id=group_id, requester=requester,
        recipe=recipe if recipe else default_recipe, context=context, evidence=evidence_,
        group_name=group_name, reason=reason, all_args=all_args)
    return request

  def list_jobs(self):
    """List the available jobs."""
    # TODO(aarontp): Refactor this out so that we don't need to depend on
    # the task manager from the client.
    log.info('Available Jobs:')
    for job in self.task_manager.jobs:
      log.info('\t{0:s}'.format(job.NAME))

  def wait_for_request(
      self, instance, project, region, request_id=None, user=None,
      poll_interval=60):
    """Polls and waits for Turbinia Request to complete.

    Args:
      instance (string): The Turbinia instance name (by default the same as the
          INSTANCE_ID in the config).
      project (string): The name of the project.
      region (string): The name of the region to execute in.
      request_id (string): The Id of the request we want tasks for.
      user (string): The user of the request we want tasks for.
      poll_interval (int): Interval of seconds between polling cycles.
    """
    last_completed_count = -1
    last_uncompleted_count = -1
    while True:
      task_results = self.get_task_data(
          instance, project, region, request_id=request_id, user=user)
      completed_tasks = []
      uncompleted_tasks = []
      for task in task_results:
        if task.get('successful') is not None:
          completed_tasks.append(task)
        else:
          uncompleted_tasks.append(task)

      if completed_tasks and len(completed_tasks) == len(task_results):
        break

      tasks = {}
      completed_names = ''
      completed_names_list = []
      for task in completed_tasks:
        task_name = task.get('name')
        tasks[task_name] = tasks.get(task_name, 0) + 1
      for task, count in sorted(tasks.items()):
        completed_names_list.append('{0:s}:{1:d}'.format(task, count))
      completed_names = ', '.join(completed_names_list)

      tasks = {}
      uncompleted_names = ''
      uncompleted_names_list = []
      for task in uncompleted_tasks:
        task_name = task.get('name')
        tasks[task_name] = tasks.get(task_name, 0) + 1
      for task, count in sorted(tasks.items()):
        uncompleted_names_list.append('{0:s}:{1:d}'.format(task, count))
      uncompleted_names = ', '.join(uncompleted_names_list)

      total_count = len(completed_tasks) + len(uncompleted_tasks)
      msg = (
          'Tasks completed ({0:d}/{1:d}): [{2:s}], waiting for [{3:s}].'.format(
              len(completed_tasks), total_count, completed_names,
              uncompleted_names))
      if (len(completed_tasks) > last_completed_count or
          len(uncompleted_tasks) > last_uncompleted_count):
        log.info(msg)
      else:
        log.debug(msg)

      last_completed_count = len(completed_tasks)
      last_uncompleted_count = len(uncompleted_tasks)
      time.sleep(poll_interval)

    log.info('All {0:d} Tasks completed'.format(len(task_results)))

  def get_task_data(
      self, instance, project, region, days=0, task_id=None, request_id=None,
      group_id=None, user=None, function_name='gettasks', output_json=False):
    """Gets task data from Google Cloud Functions.

    Args:
      instance (string): The Turbinia instance name (by default the same as the
          INSTANCE_ID in the config).
      project (string): The name of the project.
      region (string): The name of the region to execute in.
      days (int): The number of days we want history for.
      task_id (string): The Id of the task.
      group_id (string): The group Id of the requests.
      request_id (string): The Id of the request we want tasks for.
      user (string): The user of the request we want tasks for.
      function_name (string): The GCF function we want to call.
      output_json (bool): Whether to return JSON output.

    Returns:
      (List|JSON string) of Task dict objects
    """
    cloud_function = gcp_function.GoogleCloudFunction(project)
    func_args = {'instance': instance, 'kind': 'TurbiniaTask'}

    if days:
      start_time = datetime.now() - timedelta(days=days)
      # Format this like '1990-01-01T00:00:00z' so we can cast it directly to a
      # javascript Date() object in the cloud function.
      start_string = start_time.strftime(DATETIME_FORMAT)
      func_args.update({'start_time': start_string})
    elif task_id:
      func_args.update({'task_id': task_id})
    elif group_id:
      func_args.update({'group_id': group_id})
    elif request_id:
      func_args.update({'request_id': request_id})

    if user:
      func_args.update({'user': user})

    response = {}
    retry_count = 0
    credential_error_count = 0
    while not response and retry_count < MAX_RETRIES:
      try:
        response = cloud_function.ExecuteFunction(
            function_name, region, func_args)
      except auth.exceptions.RefreshError as exception:
        if credential_error_count == 0:
          log.info(
              'GCP Credentials need to be refreshed by running gcloud auth '
              'application-default login, please refresh in another terminal '
              'and run turbiniactl -w status -r {0!s} and this process will '
              'resume. Error: {1!s}'.format(request_id, exception))
        else:
          log.debug(
              'GCP Credentials need to be refreshed by running gcloud auth '
              'application-default login, please refresh in another terminal '
              'and run turbiniactl -w status -r {0!s} and this process will '
              'resume. Attempt {1:d}. Error: '
              '{2!s}'.format(request_id, credential_error_count + 1, exception))
        # Note, we are intentionally not incrementing the retry_count here because
        # we will retry indefinitely while we wait for the user to reauth.
        credential_error_count += 1
      except httplib2.ServerNotFoundError as exception:
        log.info(
            'Error connecting to server, will retry [{0:d} of {1:d} retries]: '
            '{2!s}'.format(retry_count, MAX_RETRIES, exception))
        retry_count += 1

      if not response:
        retry_count += 1
        time.sleep(RETRY_SLEEP)
      elif response.get('error', {}).get('code') == 503:
        log.warning(
            'Retriable error response from cloud functions: [{0!s}]'.format(
                response.get('error')))
        retry_count += 1
        response = {}
        time.sleep(RETRY_SLEEP)

    if not response or 'result' not in response:
      log.error('No results found')
      if response.get('error'):
        msg = 'Error executing Cloud Function: [{0!s}].'.format(
            response.get('error'))
        log.error(msg)
      log.debug('Invalid or empty GCF response: {0!s}'.format(response))
      raise TurbiniaException(
          'Cloud Function {0:s} returned no results.'.format(function_name))

    try:
      results = json.loads(response.get('result'))
    except (TypeError, ValueError) as e:
      raise TurbiniaException(
          'Could not deserialize result [{0!s}] from GCF: [{1!s}]'.format(
              response.get('result'), e))

    task_data = results[0]
    if output_json:
      try:
        json_data = json.dumps(task_data)
      except (TypeError, ValueError) as e:
        raise TurbiniaException(
            'Could not re-serialize result [{0!s}] from GCF: [{1!s}]'.format(
                str(task_data), e))
      return json_data

    # Convert run_time/last_update back into datetime objects
    for task in task_data:
      if task.get('run_time'):
        task['run_time'] = timedelta(seconds=task['run_time'])
      if task.get('last_update'):
        task['last_update'] = datetime.strptime(
            task['last_update'], DATETIME_FORMAT)

    return task_data

  def format_task_detail(self, task, show_files=False):
    """Formats a single task in detail.

    Args:
      task (dict): The task to format data for
      show_files (bool): Whether we want to print out log file paths

    Returns:
      list: Formatted task data
    """
    report = []
    saved_paths = task.get('saved_paths') or []
    status = task.get('status') or 'No task status'

    report.append(fmt.heading2(task.get('name')))
    line = '{0:s} {1:s}'.format(fmt.bold('Status:'), status)
    report.append(fmt.bullet(line))
    report.append(fmt.bullet('Task Id: {0!s}'.format(task.get('id'))))
    report.append(
        fmt.bullet('Executed on worker {0!s}'.format(task.get('worker_name'))))
    if task.get('report_data'):
      report.append('')
      report.append(fmt.heading3('Task Reported Data'))
      report.extend(task.get('report_data').splitlines())
    if show_files:
      report.append('')
      report.append(fmt.heading3('Saved Task Files:'))
      for path in saved_paths:
        report.append(fmt.bullet(fmt.code(path)))
      report.append('')
    return report

  def format_worker_task(self, task):
    """Formats a single task for Worker view.

    Args:
      task (dict): The task to format data for
    Returns:
      list: Formatted task data
    """
    report = []
    report.append(
        fmt.bullet('{0:s} - {1:s}'.format(task['task_id'], task['task_name'])))
    report.append(
        fmt.bullet(
            'Last Update: {0:s}'.format(
                task['last_update'].strftime(DATETIME_FORMAT)), level=2))
    report.append(fmt.bullet('Status: {0:s}'.format(task['status']), level=2))
    report.append(
        fmt.bullet('Run Time: {0:s}'.format(str(task['run_time'])), level=2))
    report.append('')
    return report

  def format_task(self, task, show_files=False):
    """Formats a single task in short form.

    Args:
      task (dict): The task to format data for
      show_files (bool): Whether we want to print out log file paths

    Returns:
      list: Formatted task data
    """
    report = []
    saved_paths = task.get('saved_paths') or []
    status = task.get('status') or 'No task status'
    report.append(fmt.bullet('{0:s}: {1:s}'.format(task.get('name'), status)))
    if show_files:
      for path in saved_paths:
        report.append(fmt.bullet(fmt.code(path), level=2))
      report.append('')
    return report

  def get_task_statistics(
      self, instance, project, region, days=0, task_id=None, request_id=None,
      user=None):
    """Gathers statistics for Turbinia execution data.

    Args:
      instance (string): The Turbinia instance name (by default the same as the
          INSTANCE_ID in the config).
      project (string): The name of the project.
      region (string): The name of the zone to execute in.
      days (int): The number of days we want history for.
      task_id (string): The Id of the task.
      request_id (string): The Id of the request we want tasks for.
      user (string): The user of the request we want tasks for.

    Returns:
      task_stats(dict): Mapping of statistic names to values
    """
    task_results = self.get_task_data(
        instance, project, region, days, task_id, request_id, user)
    if not task_results:
      return {}

    task_stats = {
        'all_tasks': TurbiniaStats('All Tasks'),
        'successful_tasks': TurbiniaStats('Successful Tasks'),
        'failed_tasks': TurbiniaStats('Failed Tasks'),
        'requests': TurbiniaStats('Total Request Time'),
        # The following are dicts mapping the user/worker/type names to their
        # respective TurbiniaStats() objects.
        # Total wall-time for all tasks of a given type
        'tasks_per_type': {},
        # Total wall-time for all tasks per Worker
        'tasks_per_worker': {},
        # Total wall-time for all tasks per User
        'tasks_per_user': {},
    }

    # map of request ids to [min time, max time]
    requests = {}

    for task in task_results:
      request_id = task.get('request_id')
      task_type = task.get('name')
      worker = task.get('worker_name')
      user = task.get('requester')
      if not task.get('run_time'):
        log.debug(
            'Ignoring task {0:s} in statistics because the run_time is not '
            'set, and it is required to calculate stats'.format(
                task.get('name')))
        continue

      # Stats for all/successful/failed tasks
      task_stats['all_tasks'].add_task(task)
      if task.get('successful') is True:
        task_stats['successful_tasks'].add_task(task)
      elif task.get('successful') is False:
        task_stats['failed_tasks'].add_task(task)

      # Stats for Tasks per Task type.
      if task_type in task_stats['tasks_per_type']:
        task_type_stats = task_stats['tasks_per_type'].get(task_type)
      else:
        task_type_stats = TurbiniaStats('Task type {0:s}'.format(task_type))
        task_stats['tasks_per_type'][task_type] = task_type_stats
      task_type_stats.add_task(task)

      # Stats per worker.
      if worker in task_stats['tasks_per_worker']:
        worker_stats = task_stats['tasks_per_worker'].get(worker)
      else:
        worker_stats = TurbiniaStats('Worker {0:s}'.format(worker))
        task_stats['tasks_per_worker'][worker] = worker_stats
      worker_stats.add_task(task)

      # Stats per submitting User.
      if user in task_stats['tasks_per_user']:
        user_stats = task_stats['tasks_per_user'].get(user)
      else:
        user_stats = TurbiniaStats('User {0:s}'.format(user))
        task_stats['tasks_per_user'][user] = user_stats
      user_stats.add_task(task)

      # Stats for the total request.  This will, for each request, calculate the
      # start time of the earliest task and the stop time of the latest task.
      # This will give the overall run time covering all tasks in the request.
      task_start_time = task['last_update'] - task['run_time']
      task_stop_time = task['last_update']
      if request_id in requests:
        start_time, stop_time = requests[request_id]
        if task_start_time < start_time:
          requests[request_id][0] = task_start_time
        if task_stop_time > stop_time:
          requests[request_id][1] = task_stop_time
      else:
        requests[request_id] = [task_start_time, task_stop_time]

    # Add a fake task result for each request with our calculated times to the
    # stats module
    for min_time, max_time in requests.values():
      task = {}
      task['run_time'] = max_time - min_time
      task_stats['requests'].add_task(task)

    # Go over all stat objects and calculate them
    for stat_obj in task_stats.values():
      if isinstance(stat_obj, dict):
        for inner_stat_obj in stat_obj.values():
          inner_stat_obj.calculate_stats()
      else:
        stat_obj.calculate_stats()

    return task_stats

  def format_task_statistics(
      self, instance, project, region, days=0, task_id=None, request_id=None,
      user=None, csv=False):
    """Formats statistics for Turbinia execution data.

    Args:
      instance (string): The Turbinia instance name (by default the same as the
          INSTANCE_ID in the config).
      project (string): The name of the project.
      region (string): The name of the zone to execute in.
      days (int): The number of days we want history for.
      task_id (string): The Id of the task.
      request_id (string): The Id of the request we want tasks for.
      user (string): The user of the request we want tasks for.
      csv (bool): Whether we want the output in CSV format.

    Returns:
      String of task statistics report
    """
    task_stats = self.get_task_statistics(
        instance, project, region, days, task_id, request_id, user)
    if not task_stats:
      return 'No tasks found'

    stats_order = [
        'all_tasks', 'successful_tasks', 'failed_tasks', 'requests',
        'tasks_per_type', 'tasks_per_worker', 'tasks_per_user'
    ]

    if csv:
      report = ['stat_type, count, min, mean, max']
    else:
      report = ['Execution time statistics for Turbinia:', '']
    for stat_name in stats_order:
      stat_obj = task_stats[stat_name]
      if isinstance(stat_obj, dict):
        # Sort by description so that we get consistent report output
        inner_stat_objs = sorted(
            stat_obj.values(), key=attrgetter('description'))
        for inner_stat_obj in inner_stat_objs:
          if csv:
            report.append(inner_stat_obj.format_stats_csv())
          else:
            report.append(inner_stat_obj.format_stats())
      else:
        if csv:
          report.append(stat_obj.format_stats_csv())
        else:
          report.append(stat_obj.format_stats())

    report.append('')
    return '\n'.join(report)

  def format_worker_status(
      self, instance, project, region, days=0, all_fields=False):
    """Formats the recent history for Turbinia Workers.

    Args:
      instance (string): The Turbinia instance name (by default the same as the
          INSTANCE_ID in the config).
      project (string): The name of the project.
      region (string): The name of the zone to execute in.
      days (int): The number of days we want history for.
      all_fields (bool): Include historical Task information for the worker.
    Returns:
      String of Request status
    """
    # Set number of days to retrieve data
    num_days = 7
    if days != 0:
      num_days = days
    task_results = self.get_task_data(instance, project, region, days=num_days)
    if not task_results:
      return ''

    # Sort task_results by last updated timestamp.
    task_results = sorted(
        task_results, key=itemgetter('last_update'), reverse=True)

    # Create dictionary of worker_node: {{task_id, task_update,
    # task_name, task_status}}
    workers_dict = {}
    unassigned_dict = {}
    scheduled_counter = 0
    for result in task_results:
      worker_node = result.get('worker_name')
      status = result.get('status')
      status = status if status else 'No task status'
      if worker_node and worker_node not in workers_dict:
        workers_dict[worker_node] = []
      elif not worker_node:
        # Track scheduled/unassigned Tasks for reporting.
        scheduled_counter += 1
        worker_node = 'Unassigned'
        if worker_node not in unassigned_dict:
          unassigned_dict[worker_node] = []
      if worker_node:
        task_dict = {}
        task_dict['task_id'] = result.get('id')
        task_dict['last_update'] = result.get('last_update')
        task_dict['task_name'] = result.get('name')
        task_dict['status'] = status
        # Check status for anything that is running.
        if 'running' in status:
          run_time = (datetime.utcnow() -
                      result.get('last_update')).total_seconds()
          run_time = timedelta(seconds=run_time)
          task_dict['run_time'] = run_time
        else:
          run_time = result.get('run_time')
          task_dict['run_time'] = run_time if run_time else 'No run time.'
        # Update to correct dictionary
        if worker_node == 'Unassigned':
          unassigned_dict[worker_node].append(task_dict)
        else:
          workers_dict[worker_node].append(task_dict)

    # Generate report header
    report = []
    report.append(
        fmt.heading1(
            'Turbinia report for Worker activity within {0:d} days'.format(
                num_days)))
    report.append(
        fmt.bullet('{0:d} Worker(s) found.'.format(len(workers_dict.keys()))))
    report.append(
        fmt.bullet(
            '{0:d} Task(s) unassigned or scheduled and pending Worker assignment.'
            .format(scheduled_counter)))
    for worker_node, tasks in workers_dict.items():
      report.append('')
      report.append(fmt.heading2('Worker Node: {0:s}'.format(worker_node)))
      # Append the statuses chronologically
      run_status, queued_status, other_status = [], [], []
      for task in tasks:
        if 'running' in task['status']:
          run_status.extend(self.format_worker_task(task))
        elif 'queued' in task['status']:
          queued_status.extend(self.format_worker_task(task))
        else:
          other_status.extend(self.format_worker_task(task))
      # Add each of the status lists back to report list
      not_found = [fmt.bullet('No Tasks found.')]
      report.append(fmt.heading3('Running Tasks'))
      report.extend(run_status if run_status else not_found)
      report.append('')
      report.append(fmt.heading3('Queued Tasks'))
      report.extend(queued_status if queued_status else not_found)
      # Add Finished Tasks
      if all_fields:
        report.append('')
        report.append(fmt.heading3('Finished Tasks'))
        report.extend(other_status if other_status else not_found)

    # Add unassigned worker tasks
    unassigned_status = []
    for tasks in unassigned_dict.values():
      for task in tasks:
        unassigned_status.extend(self.format_worker_task(task))
    # Now add to main report
    if all_fields:
      report.append('')
      report.append(fmt.heading2('Unassigned Worker Tasks'))
      report.extend(unassigned_status if unassigned_status else not_found)

    return '\n'.join(report)

  def format_request_status(
      self, instance, project, region, days=0, all_fields=False):
    """Formats the recent history for Turbinia Requests.

    Args:
      instance (string): The Turbinia instance name (by default the same as the
          INSTANCE_ID in the config).
      project (string): The name of the project.
      region (string): The name of the zone to execute in.
      days (int): The number of days we want history for.
      all_fields (bool): Include all fields for the Request, which includes,
          saved file paths.
    Returns:
      String of Request status
    """
    # Set number of days to retrieve data
    num_days = 7
    if days != 0:
      num_days = days
    task_results = self.get_task_data(instance, project, region, days=num_days)
    if not task_results:
      return ''

    # Sort task_results by last updated timestamp.
    task_results = sorted(
        task_results, key=itemgetter('last_update'), reverse=True)

    # Create dictionary of request_id: {saved_paths, last_update, requester,
    # task_id}
    request_dict = {}
    for result in task_results:
      request_id = result.get('request_id')
      saved_paths = result.get('saved_paths')
      if request_id not in request_dict:
        saved_paths = set(saved_paths) if saved_paths else set()
        request_dict[request_id] = {}
        request_dict[request_id]['saved_paths'] = saved_paths
        request_dict[request_id]['last_update'] = result.get('last_update')
        request_dict[request_id]['requester'] = result.get('requester')
        request_dict[request_id]['task_id'] = set([result.get('id')])
      else:
        if saved_paths:
          request_dict[request_id]['saved_paths'].update(saved_paths)
        request_dict[request_id]['task_id'].update([result.get('id')])

    # Generate report header
    report = []
    report.append(
        fmt.heading1(
            'Turbinia report for Requests made within {0:d} days'.format(
                num_days)))
    report.append(
        fmt.bullet(
            '{0:d} requests were made within this timeframe.'.format(
                len(request_dict.keys()))))
    # Print report data for Requests
    for request_id, values in request_dict.items():
      report.append('')
      report.append(fmt.heading2('Request ID: {0:s}'.format(request_id)))
      report.append(
          fmt.bullet(
              'Last Update: {0:s}'.format(
                  values['last_update'].strftime(DATETIME_FORMAT))))
      report.append(fmt.bullet('Requester: {0:s}'.format(values['requester'])))
      report.append(
          fmt.bullet('Task Count: {0:d}'.format(len(values['task_id']))))
      if all_fields:
        report.append(fmt.bullet('Associated Evidence:'))
        # Append all saved paths in request
        for path in sorted(values['saved_paths']):
          report.append(fmt.bullet(fmt.code(path), level=2))
        report.append('')
    return '\n'.join(report)

  def format_task_status(
      self, instance, project, region, days=0, task_id=None, request_id=None,
      group_id=None, user=None, all_fields=False, full_report=False,
      priority_filter=Priority.HIGH, output_json=False, report=None):
    """Formats the recent history for Turbinia Tasks.

    Args:
      instance (string): The Turbinia instance name (by default the same as the
          INSTANCE_ID in the config).
      project (string): The name of the project.
      region (string): The name of the zone to execute in.
      days (int): The number of days we want history for.
      task_id (string): The Id of the task.
      request_id (string): The Id of the request we want tasks for.
      group_id (string): Group Id of the requests.
      user (string): The user of the request we want tasks for.
      all_fields (bool): Include all fields for the task, including task,
          request ids and saved file paths.
      full_report (bool): Generate a full markdown report instead of just a
          summary.
      priority_filter (int): Output only a summary for Tasks with a value
          greater than the priority_filter.
      output_json (bool): Whether to return JSON output.
      report (string): Status report that will be returned.

    Returns:
      String of task status in JSON or human readable format.
    """
    if user and days == 0:
      days = 1000
    task_results = self.get_task_data(
        instance, project, region, days, task_id, request_id, group_id, user,
        output_json=output_json)
    if not task_results:
      return ''

    if output_json:
      return task_results

    # Sort all tasks by the report_priority so that tasks with a higher
    # priority are listed first in the report.
    for result in task_results:
      # 0 is a valid value, so checking against specific values
      if result.get('report_priority') in (None, ''):
        result['report_priority'] = Priority.LOW
    task_results = sorted(task_results, key=itemgetter('report_priority'))
    num_results = len(task_results)
    if not num_results:
      msg = 'No Turbinia Tasks found.'
      log.info(msg)
      return '\n{0:s}'.format(msg)

    # Build up data
    if report is None:
      report = []
    success_types = ['Successful', 'Failed', 'Scheduled or Running']
    success_values = [True, False, None]
    # Reverse mapping values to types
    success_map = dict(zip(success_values, success_types))
    # This is used for group ID status
    requests = defaultdict(dict)
    requester = task_results[0].get('requester')
    request_id = task_results[0].get('request_id')
    task_map = defaultdict(list)
    success_types.insert(0, 'High Priority')
    for task in task_results:
      if task.get('request_id') not in requests:
        requests[task.get('request_id')] = {
            'Successful': 0,
            'Failed': 0,
            'Scheduled or Running': 0
        }
      requests[task.get('request_id')][success_map[task.get('successful')]] += 1
      if task.get('report_priority') <= priority_filter:
        task_map['High Priority'].append(task)
      else:
        task_map[success_map[task.get('successful')]].append(task)

    if group_id:
      report.append('\n')
      report.append(
          fmt.heading1('Turbinia report for group ID {0:s}'.format(group_id)))
      for request_id, success_counts in requests.items():
        report.append(
            fmt.bullet(
                'Request Id {0:s} with {1:d} successful, {2:d} failed, and {3:d} running tasks.'
                .format(
                    request_id, success_counts['Successful'],
                    success_counts['Failed'],
                    success_counts['Scheduled or Running'])))
        if full_report:
          self.format_task_status(
              instance, project, region, days=0, task_id=None,
              request_id=request_id, user=user, all_fields=all_fields,
              full_report=full_report, priority_filter=priority_filter,
              output_json=output_json, report=report)

      return '\n'.join(report)

    # Generate report header
    report.append('\n')
    report.append(fmt.heading1('Turbinia report {0:s}'.format(request_id)))
    report.append(
        fmt.bullet(
            'Processed {0:d} Tasks for user {1:s}'.format(
                num_results, requester)))

    # Print report data for tasks
    for success_type in success_types:
      report.append('')
      report.append(fmt.heading1('{0:s} Tasks'.format(success_type)))
      if not task_map[success_type]:
        report.append(fmt.bullet('None'))
      task_counter = defaultdict(int)
      for task in task_map[success_type]:
        if full_report and success_type == success_types[0]:
          report.extend(self.format_task_detail(task, show_files=all_fields))
        elif success_type == success_types[2]:
          report.extend(self.format_task(task, show_files=all_fields))
        else:
          task_counter['\n'.join(self.format_task(task,
                                                  show_files=all_fields))] += 1

      if len(task_counter):
        for k, v in task_counter.items():
          if v == 1:
            report.append(k)
          else:
            report.append('{0:s} x {1:d}'.format(k, v))

    return '\n'.join(report)

  def send_request(self, request):
    """Sends a TurbiniaRequest message.

    Args:
      request: A TurbiniaRequest object.
    """
    self.task_manager.server_pubsub.send_request(request)

  def close_tasks(
      self, instance, project, region, request_id=None, task_id=None, user=None,
      requester=None):
    """Close Turbinia Tasks based on Request ID.

    Args:
      instance (string): The Turbinia instance name (by default the same as the
          INSTANCE_ID in the config).
      project (string): The name of the project.
      region (string): The name of the zone to execute in.
      request_id (string): The Id of the request we want tasks for.
      task_id (string): The Id of the request we want task for.
      user (string): The user of the request we want tasks for.
      requester (string): The user making the request to close tasks.

    Returns: String of closed Task IDs.
    """
    cloud_function = gcp_function.GoogleCloudFunction(project)
    func_args = {
        'instance': instance,
        'kind': 'TurbiniaTask',
        'request_id': request_id,
        'task_id': task_id,
        'user': user,
        'requester': requester
    }
    response = cloud_function.ExecuteFunction('closetasks', region, func_args)
    return 'Closed Task IDs: %s' % response.get('result')


class TurbiniaCeleryClient(BaseTurbiniaClient):
  """Client class for Turbinia (Celery).

  Overriding some things specific to Celery operation.

  Attributes:
    redis (RedisStateManager): Redis datastore object
  """

  def __init__(self, *args, **kwargs):
    super(TurbiniaCeleryClient, self).__init__(*args, **kwargs)
    self.redis = RedisStateManager()

  def close_tasks(
      self, instance, project, region, request_id=None, task_id=None, user=None,
      requester=None):
    """Close Turbinia Tasks based on Request ID.

    Currently needs to be implemented for Redis/Celery:
    https://github.com/google/turbinia/issues/999
    """
    raise TurbiniaException(
        '--close_tasks is not yet implemented for Redis: '
        'https://github.com/google/turbinia/issues/999')

  def send_request(self, request):
    """Sends a TurbiniaRequest message.

    Args:
      request: A TurbiniaRequest object.
    """
    self.task_manager.kombu.send_request(request)

  # pylint: disable=arguments-differ
  def get_task_data(
      self, instance, _, __, days=0, task_id=None, request_id=None,
      group_id=None, user=None, function_name=None, output_json=False):
    """Gets task data from Redis.

    We keep the same function signature, but ignore arguments passed for GCP.

    Args:
      instance (string): The Turbinia instance name (by default the same as the
          INSTANCE_ID in the config).
      days (int): The number of days we want history for.
      task_id (string): The Id of the task.
      request_id (string): The Id of the request we want tasks for.
      group_id (string): Group Id of the requests.
      user (string): The user of the request we want tasks for.

    Returns:
      List of Task dict objects.
    """
    return self.redis.get_task_data(
        instance, days, task_id, request_id, group_id, user)<|MERGE_RESOLUTION|>--- conflicted
+++ resolved
@@ -242,17 +242,14 @@
       recipe['globals']['debug_tasks'] = debug_tasks
     if group_id:
       recipe['globals']['group_id'] = group_id
-<<<<<<< HEAD
     if group_name:
       recipe['globals']['group_name'] = group_name
     if reason:
       recipe['globals']['reason'] = reason
     if all_args:
       recipe['globals']['all_args'] = all_args
-=======
     if yara_rules:
       recipe['globals']['yara_rules'] = yara_rules
->>>>>>> aae3c41c
 
     return recipe
 
