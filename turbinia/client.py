# -*- coding: utf-8 -*-
# Copyright 2017 Google Inc.
#
# Licensed under the Apache License, Version 2.0 (the "License");
# you may not use this file except in compliance with the License.
# You may obtain a copy of the License at
#
#      http://www.apache.org/licenses/LICENSE-2.0
#
# Unless required by applicable law or agreed to in writing, software
# distributed under the License is distributed on an "AS IS" BASIS,
# WITHOUT WARRANTIES OR CONDITIONS OF ANY KIND, either express or implied.
# See the License for the specific language governing permissions and
# limitations under the License.
"""Client objects for Turbinia."""

from __future__ import unicode_literals

from collections import defaultdict
from datetime import datetime
from datetime import timedelta

import httplib2
import json
import logging
from operator import itemgetter
from operator import attrgetter
import os
import stat
import time
import subprocess
import codecs

from google import auth
from prometheus_client import start_http_server
from turbinia import config
from turbinia.config import logger
from turbinia.config import DATETIME_FORMAT
from turbinia import task_manager
from turbinia import TurbiniaException
from turbinia.lib import text_formatter as fmt
from turbinia.lib import docker_manager
from turbinia.jobs import manager as job_manager
from turbinia.workers import Priority
from turbinia.workers.artifact import FileArtifactExtractionTask
from turbinia.workers.analysis.wordpress import WordpressAccessLogAnalysisTask
from turbinia.workers.analysis.jenkins import JenkinsAnalysisTask
from turbinia.workers.analysis.jupyter import JupyterAnalysisTask
from turbinia.workers.finalize_request import FinalizeRequestTask
from turbinia.workers.docker import DockerContainersEnumerationTask
from turbinia.workers.grep import GrepTask
from turbinia.workers.fsstat import FsstatTask
from turbinia.workers.hadoop import HadoopAnalysisTask
from turbinia.workers.hindsight import HindsightTask
from turbinia.workers.partitions import PartitionEnumerationTask
from turbinia.workers.plaso import PlasoTask
from turbinia.workers.psort import PsortTask
from turbinia.workers.redis import RedisAnalysisTask
from turbinia.workers.sshd import SSHDAnalysisTask
from turbinia.workers.strings import StringsAsciiTask
from turbinia.workers.strings import StringsUnicodeTask
from turbinia.workers.tomcat import TomcatAnalysisTask
from turbinia.workers.volatility import VolatilityTask
from turbinia.workers.worker_stat import StatTask
from turbinia.workers.binary_extractor import BinaryExtractorTask
from turbinia.workers.bulk_extractor import BulkExtractorTask
from turbinia.workers.photorec import PhotorecTask
from turbinia.workers.abort import AbortTask

MAX_RETRIES = 10
RETRY_SLEEP = 60

# TODO(aarontp): Remove this map after
# https://github.com/google/turbinia/issues/278 is fixed.
TASK_MAP = {
    'fileartifactextractiontask': FileArtifactExtractionTask,
    'wordpressaccessloganalysistask': WordpressAccessLogAnalysisTask,
    'finalizerequesttask': FinalizeRequestTask,
    'jenkinsanalysistask': JenkinsAnalysisTask,
    'JupyterAnalysisTask': JupyterAnalysisTask,
    'greptask': GrepTask,
    'fsstattask': FsstatTask,
    'hadoopanalysistask': HadoopAnalysisTask,
    'hindsighttask': HindsightTask,
    'partitionenumerationtask': PartitionEnumerationTask,
    'plasotask': PlasoTask,
    'psorttask': PsortTask,
    'redisanalysistask': RedisAnalysisTask,
    'sshdanalysistask': SSHDAnalysisTask,
    'stringsasciitask': StringsAsciiTask,
    'stringsunicodetask': StringsUnicodeTask,
    'tomcatanalysistask': TomcatAnalysisTask,
    'volatilitytask': VolatilityTask,
    'stattask': StatTask,
    'binaryextractortask': BinaryExtractorTask,
    'bulkextractortask': BulkExtractorTask,
<<<<<<< HEAD
    'dockertask': DockerContainersEnumerationTask,
    'photorectask': PhotorecTask,
    'aborttask': AbortTask
=======
    'dockercontainersenumerationtask': DockerContainersEnumerationTask,
    'photorectask': PhotorecTask
>>>>>>> 43457f7f
}

config.LoadConfig()
if config.TASK_MANAGER.lower() == 'psq':
  import psq

  from google.cloud import exceptions
  from google.cloud import datastore
  from google.cloud import pubsub

  from libcloudforensics.providers.gcp.internal import function as gcp_function
elif config.TASK_MANAGER.lower() == 'celery':
  from turbinia.state_manager import RedisStateManager

log = logging.getLogger('turbinia')
logger.setup()


def get_turbinia_client(run_local=False):
  """Return Turbinia client based on config.

  Returns:
    Initialized BaseTurbiniaClient or TurbiniaCeleryClient object.
  """
  config.LoadConfig()
  # pylint: disable=no-else-return
  if config.TASK_MANAGER.lower() == 'psq':
    return BaseTurbiniaClient(run_local=run_local)
  elif config.TASK_MANAGER.lower() == 'celery':
    return TurbiniaCeleryClient(run_local=run_local)
  else:
    msg = 'Task Manager type "{0:s}" not implemented'.format(
        config.TASK_MANAGER)
    raise TurbiniaException(msg)


def register_job_timeouts(dependencies):
  """Registers a timeout for each job.

  Args:
    dependencies(dict): dependencies to grab timeout value from.
  """
  log.info('Registering job timeouts.')
  timeout_default = 3600

  job_names = list(job_manager.JobsManager.GetJobNames())
  # Iterate through list of jobs
  for job, values in dependencies.items():
    if job not in job_names:
      continue
    timeout = values.get('timeout')
    if not isinstance(timeout, int):
      log.warning(
          'No timeout found for job: {0:s}. Setting default timeout of {1:d} seconds.'
          .format(job, timeout_default))
      timeout = timeout_default
    job_manager.JobsManager.RegisterTimeout(job, timeout)


def check_docker_dependencies(dependencies):
  """Checks docker dependencies.

  Args:
    dependencies(dict): dictionary of dependencies to check for.

  Raises:
    TurbiniaException: If dependency is not met.
  """
  #TODO(wyassine): may run into issues down the line when a docker image
  # does not have bash or which installed. (no linux fs layer).
  log.info('Performing docker dependency check.')
  job_names = list(job_manager.JobsManager.GetJobNames())
  images = docker_manager.DockerManager().list_images(return_filter='short_id')

  # Iterate through list of jobs
  for job, values in dependencies.items():
    if job not in job_names:
      log.warning(
          'The job {0:s} was not found or has been disabled. Skipping '
          'dependency check...'.format(job))
      continue
    docker_image = values.get('docker_image')
    # short id only pulls the first 10 characters of image id.
    if docker_image and len(docker_image) > 10:
      docker_image = docker_image[0:10]

    if docker_image in images:
      for program in values['programs']:
        cmd = 'type {0:s}'.format(program)
        stdout, stderr, ret = docker_manager.ContainerManager(
            values['docker_image']).execute_container(cmd, shell=True)
        if ret != 0:
          raise TurbiniaException(
              'Job dependency {0:s} not found for job {1:s}. Please install '
              'the dependency for the container or disable the job.'.format(
                  program, job))
      job_manager.JobsManager.RegisterDockerImage(job, values['docker_image'])
    elif docker_image:
      raise TurbiniaException(
          'Docker image {0:s} was not found for the job {1:s}. Please '
          'update the config with the correct image id'.format(
              values['docker_image'], job))


def check_system_dependencies(dependencies):
  """Checks system dependencies.

  Args:
    dependencies(dict): dictionary of dependencies to check for.

  Raises:
    TurbiniaException: If dependency is not met.
  """
  log.info('Performing system dependency check.')
  job_names = list(job_manager.JobsManager.GetJobNames())

  # Iterate through list of jobs
  for job, values in dependencies.items():
    if job not in job_names:
      log.warning(
          'The job {0:s} was not found or has been disabled. Skipping '
          'dependency check...'.format(job))
      continue
    elif not values.get('docker_image'):
      for program in values['programs']:
        cmd = 'type {0:s}'.format(program)
        proc = subprocess.Popen(cmd, shell=True, stdout=subprocess.PIPE)
        output, _ = proc.communicate()
        log.debug(
            'Dependency resolved: {0:s}'.format(output.strip().decode('utf8')))
        ret = proc.returncode
        if ret != 0:
          raise TurbiniaException(
              'Job dependency {0:s} not found in $PATH for the job {1:s}. '
              'Please install the dependency or disable the job.'.format(
                  program, job))


def check_directory(directory):
  """Checks directory to make sure it exists and is writable.

  Args:
    directory (string): Path to directory

  Raises:
    TurbiniaException: When directory cannot be created or used.
  """
  if os.path.exists(directory) and not os.path.isdir(directory):
    raise TurbiniaException(
        'File {0:s} exists, but is not a directory'.format(directory))

  if not os.path.exists(directory):
    try:
      os.makedirs(directory)
    except OSError:
      raise TurbiniaException(
          'Can not create Directory {0:s}'.format(directory))

  if not os.access(directory, os.W_OK):
    try:
      mode = os.stat(directory)[0]
      os.chmod(directory, mode | stat.S_IWUSR)
    except OSError:
      raise TurbiniaException(
          'Can not add write permissions to {0:s}'.format(directory))


class TurbiniaStats:
  """Statistics for Turbinia task execution.

  Attributes:
    count(int): The number of tasks
    min(datetime.timedelta): The minimum run time of all tasks
    max(datetime.timedelta): The maximum run time of all tasks
    mean(datetime.timedelta): The mean run time of all tasks
    tasks(list): A list of tasks to calculate stats for
  """

  def __init__(self, description=None):
    self.description = description
    self.min = None
    self.mean = None
    self.max = None
    self.tasks = []

  def __str__(self):
    return self.format_stats()

  @property
  def count(self):
    """Gets a count of the tasks in this stats object.

    Returns:
      Int of task count.
    """
    return len(self.tasks)

  def add_task(self, task):
    """Add a task result dict.

    Args:
      task(dict): The task results we want to count stats for.
    """
    self.tasks.append(task)

  def calculate_stats(self):
    """Calculates statistics of the current tasks."""
    if not self.tasks:
      return

    sorted_tasks = sorted(self.tasks, key=itemgetter('run_time'))
    self.min = sorted_tasks[0]['run_time']
    self.max = sorted_tasks[len(sorted_tasks) - 1]['run_time']
    self.mean = sorted_tasks[len(sorted_tasks) // 2]['run_time']

    # Remove the microseconds to keep things cleaner
    self.min = self.min - timedelta(microseconds=self.min.microseconds)
    self.max = self.max - timedelta(microseconds=self.max.microseconds)
    self.mean = self.mean - timedelta(microseconds=self.mean.microseconds)

  def format_stats(self):
    """Formats statistics data.

    Returns:
      String of statistics data
    """
    return '{0:s}: Count: {1:d}, Min: {2!s}, Mean: {3!s}, Max: {4!s}'.format(
        self.description, self.count, self.min, self.mean, self.max)

  def format_stats_csv(self):
    """Formats statistics data into CSV output.

    Returns:
      String of statistics data in CSV format
    """
    return '{0:s}, {1:d}, {2!s}, {3!s}, {4!s}'.format(
        self.description, self.count, self.min, self.mean, self.max)


class BaseTurbiniaClient:
  """Client class for Turbinia.

  Attributes:
    task_manager (TaskManager): Turbinia task manager
  """

  def __init__(self, run_local=False):
    config.LoadConfig()
    if run_local:
      self.task_manager = None
    else:
      self.task_manager = task_manager.get_task_manager()
      self.task_manager.setup(server=False)

  def create_task(self, task_name):
    """Creates a Turbinia Task by name.

    Args:
      task_name(string): Name of the Task we are going to run.

    Returns:
      TurbiniaTask: An instantiated Task object.

    Raises:
      TurbiniaException: When no Task object matching task_name is found.
    """
    task_obj = TASK_MAP.get(task_name.lower())
    log.debug('Looking up Task {0:s} by name'.format(task_name))
    if not task_obj:
      raise TurbiniaException('No Task named {0:s} found'.format(task_name))
    return task_obj()

  def list_jobs(self):
    """List the available jobs."""
    # TODO(aarontp): Refactor this out so that we don't need to depend on
    # the task manager from the client.
    log.info('Available Jobs:')
    for job in self.task_manager.jobs:
      log.info('\t{0:s}'.format(job.NAME))

  def wait_for_request(
      self, instance, project, region, request_id=None, user=None,
      poll_interval=60):
    """Polls and waits for Turbinia Request to complete.

    Args:
      instance (string): The Turbinia instance name (by default the same as the
          INSTANCE_ID in the config).
      project (string): The name of the project.
      region (string): The name of the region to execute in.
      request_id (string): The Id of the request we want tasks for.
      user (string): The user of the request we want tasks for.
      poll_interval (int): Interval of seconds between polling cycles.
    """
    last_completed_count = -1
    last_uncompleted_count = -1
    while True:
      task_results = self.get_task_data(
          instance, project, region, request_id=request_id, user=user)
      completed_tasks = []
      uncompleted_tasks = []
      for task in task_results:
        if task.get('successful') is not None:
          completed_tasks.append(task)
        else:
          uncompleted_tasks.append(task)

      if completed_tasks and len(completed_tasks) == len(task_results):
        break

      completed_names = [t.get('name') for t in completed_tasks]
      completed_names = ', '.join(sorted(completed_names))
      uncompleted_names = [t.get('name') for t in uncompleted_tasks]
      uncompleted_names = ', '.join(sorted(uncompleted_names))
      total_count = len(completed_tasks) + len(uncompleted_tasks)
      msg = (
          'Tasks completed ({0:d}/{1:d}): [{2:s}], waiting for [{3:s}].'.format(
              len(completed_tasks), total_count, completed_names,
              uncompleted_names))
      if (len(completed_tasks) > last_completed_count or
          len(uncompleted_tasks) > last_uncompleted_count):
        log.info(msg)
      else:
        log.debug(msg)

      last_completed_count = len(completed_tasks)
      last_uncompleted_count = len(uncompleted_tasks)
      time.sleep(poll_interval)

    log.info('All {0:d} Tasks completed'.format(len(task_results)))

  def get_task_data(
      self, instance, project, region, days=0, task_id=None, request_id=None,
      user=None, function_name='gettasks', output_json=False):
    """Gets task data from Google Cloud Functions.

    Args:
      instance (string): The Turbinia instance name (by default the same as the
          INSTANCE_ID in the config).
      project (string): The name of the project.
      region (string): The name of the region to execute in.
      days (int): The number of days we want history for.
      task_id (string): The Id of the task.
      request_id (string): The Id of the request we want tasks for.
      user (string): The user of the request we want tasks for.
      function_name (string): The GCF function we want to call.
      output_json (bool): Whether to return JSON output.

    Returns:
      (List|JSON string) of Task dict objects
    """
    cloud_function = gcp_function.GoogleCloudFunction(project)
    func_args = {'instance': instance, 'kind': 'TurbiniaTask'}

    if days:
      start_time = datetime.now() - timedelta(days=days)
      # Format this like '1990-01-01T00:00:00z' so we can cast it directly to a
      # javascript Date() object in the cloud function.
      start_string = start_time.strftime(DATETIME_FORMAT)
      func_args.update({'start_time': start_string})
    elif task_id:
      func_args.update({'task_id': task_id})
    elif request_id:
      func_args.update({'request_id': request_id})

    if user:
      func_args.update({'user': user})

    response = None
    retry_count = 0
    credential_error_count = 0
    while response is None and retry_count < MAX_RETRIES:
      try:
        response = cloud_function.ExecuteFunction(
            function_name, region, func_args)
      except auth.exceptions.RefreshError as exception:
        if credential_error_count == 0:
          log.info(
              'GCP Credentials need to be refreshed by running gcloud auth '
              'application-default login, please refresh in another terminal '
              'and run turbiniactl -w status -r {0!s} and this process will '
              'resume. Error: {1!s}'.format(request_id, exception))
        else:
          log.debug(
              'GCP Credentials need to be refreshed by running gcloud auth '
              'application-default login, please refresh in another terminal '
              'and run turbiniactl -w status -r {0!s} and this process will '
              'resume. Attempt {1:d}. Error: '
              '{2!s}'.format(request_id, credential_error_count + 1, exception))
        # Note, we are intentionally not incrementing the retry_count here because
        # we will retry indefinitely while we wait for the user to reauth.
        credential_error_count += 1
      except httplib2.ServerNotFoundError as exception:
        log.info(
            'Error connecting to server, will retry [{0:d} of {1:d} retries]: '
            '{2!s}'.format(retry_count, MAX_RETRIES, exception))
        retry_count += 1

      if response is None:
        time.sleep(RETRY_SLEEP)

    if 'result' not in response:
      log.error('No results found')
      if response.get('error', '{}') != '{}':
        msg = 'Error executing Cloud Function: [{0!s}].'.format(
            response.get('error'))
        log.error(msg)
      log.debug('GCF response: {0!s}'.format(response))
      raise TurbiniaException(
          'Cloud Function {0:s} returned no results.'.format(function_name))

    try:
      results = json.loads(response['result'])
    except (TypeError, ValueError) as e:
      raise TurbiniaException(
          'Could not deserialize result [{0!s}] from GCF: [{1!s}]'.format(
              response.get('result'), e))

    task_data = results[0]
    if output_json:
      try:
        json_data = json.dumps(task_data)
      except (TypeError, ValueError) as e:
        raise TurbiniaException(
            'Could not re-serialize result [{0!s}] from GCF: [{1!s}]'.format(
                str(task_data), e))
      return json_data

    # Convert run_time/last_update back into datetime objects
    for task in task_data:
      if task.get('run_time'):
        task['run_time'] = timedelta(seconds=task['run_time'])
      if task.get('last_update'):
        task['last_update'] = datetime.strptime(
            task['last_update'], DATETIME_FORMAT)

    return task_data

  def format_task_detail(self, task, show_files=False):
    """Formats a single task in detail.

    Args:
      task (dict): The task to format data for
      show_files (bool): Whether we want to print out log file paths

    Returns:
      list: Formatted task data
    """
    report = []
    saved_paths = task.get('saved_paths') or []
    status = task.get('status') or 'No task status'

    report.append(fmt.heading2(task.get('name')))
    line = '{0:s} {1:s}'.format(fmt.bold('Status:'), status)
    report.append(fmt.bullet(line))
    report.append(fmt.bullet('Task Id: {0!s}'.format(task.get('id'))))
    report.append(
        fmt.bullet('Executed on worker {0!s}'.format(task.get('worker_name'))))
    if task.get('report_data'):
      report.append('')
      report.append(fmt.heading3('Task Reported Data'))
      report.extend(task.get('report_data').splitlines())
    if show_files:
      report.append('')
      report.append(fmt.heading3('Saved Task Files:'))
      for path in saved_paths:
        report.append(fmt.bullet(fmt.code(path)))
      report.append('')
    return report

  def format_worker_task(self, task):
    """Formats a single task for Worker view.

    Args:
      task (dict): The task to format data for
    Returns:
      list: Formatted task data
    """
    report = []
    report.append(
        fmt.bullet('{0:s} - {1:s}'.format(task['task_id'], task['task_name'])))
    report.append(
        fmt.bullet(
            'Last Update: {0:s}'.format(
                task['last_update'].strftime(DATETIME_FORMAT)), level=2))
    report.append(fmt.bullet('Status: {0:s}'.format(task['status']), level=2))
    report.append(
        fmt.bullet('Run Time: {0:s}'.format(str(task['run_time'])), level=2))
    report.append('')
    return report

  def format_task(self, task, show_files=False):
    """Formats a single task in short form.

    Args:
      task (dict): The task to format data for
      show_files (bool): Whether we want to print out log file paths

    Returns:
      list: Formatted task data
    """
    report = []
    saved_paths = task.get('saved_paths') or []
    status = task.get('status') or 'No task status'
    report.append(fmt.bullet('{0:s}: {1:s}'.format(task.get('name'), status)))
    if show_files:
      for path in saved_paths:
        report.append(fmt.bullet(fmt.code(path), level=2))
      report.append('')
    return report

  def get_task_statistics(
      self, instance, project, region, days=0, task_id=None, request_id=None,
      user=None):
    """Gathers statistics for Turbinia execution data.

    Args:
      instance (string): The Turbinia instance name (by default the same as the
          INSTANCE_ID in the config).
      project (string): The name of the project.
      region (string): The name of the zone to execute in.
      days (int): The number of days we want history for.
      task_id (string): The Id of the task.
      request_id (string): The Id of the request we want tasks for.
      user (string): The user of the request we want tasks for.

    Returns:
      task_stats(dict): Mapping of statistic names to values
    """
    task_results = self.get_task_data(
        instance, project, region, days, task_id, request_id, user)
    if not task_results:
      return {}

    task_stats = {
        'all_tasks': TurbiniaStats('All Tasks'),
        'successful_tasks': TurbiniaStats('Successful Tasks'),
        'failed_tasks': TurbiniaStats('Failed Tasks'),
        'requests': TurbiniaStats('Total Request Time'),
        # The following are dicts mapping the user/worker/type names to their
        # respective TurbiniaStats() objects.
        # Total wall-time for all tasks of a given type
        'tasks_per_type': {},
        # Total wall-time for all tasks per Worker
        'tasks_per_worker': {},
        # Total wall-time for all tasks per User
        'tasks_per_user': {},
    }

    # map of request ids to [min time, max time]
    requests = {}

    for task in task_results:
      request_id = task.get('request_id')
      task_type = task.get('name')
      worker = task.get('worker_name')
      user = task.get('requester')
      if not task.get('run_time'):
        log.debug(
            'Ignoring task {0:s} in statistics because the run_time is not '
            'set, and it is required to calculate stats'.format(
                task.get('name')))
        continue

      # Stats for all/successful/failed tasks
      task_stats['all_tasks'].add_task(task)
      if task.get('successful') is True:
        task_stats['successful_tasks'].add_task(task)
      elif task.get('successful') is False:
        task_stats['failed_tasks'].add_task(task)

      # Stats for Tasks per Task type.
      if task_type in task_stats['tasks_per_type']:
        task_type_stats = task_stats['tasks_per_type'].get(task_type)
      else:
        task_type_stats = TurbiniaStats('Task type {0:s}'.format(task_type))
        task_stats['tasks_per_type'][task_type] = task_type_stats
      task_type_stats.add_task(task)

      # Stats per worker.
      if worker in task_stats['tasks_per_worker']:
        worker_stats = task_stats['tasks_per_worker'].get(worker)
      else:
        worker_stats = TurbiniaStats('Worker {0:s}'.format(worker))
        task_stats['tasks_per_worker'][worker] = worker_stats
      worker_stats.add_task(task)

      # Stats per submitting User.
      if user in task_stats['tasks_per_user']:
        user_stats = task_stats['tasks_per_user'].get(user)
      else:
        user_stats = TurbiniaStats('User {0:s}'.format(user))
        task_stats['tasks_per_user'][user] = user_stats
      user_stats.add_task(task)

      # Stats for the total request.  This will, for each request, calculate the
      # start time of the earliest task and the stop time of the latest task.
      # This will give the overall run time covering all tasks in the request.
      task_start_time = task['last_update'] - task['run_time']
      task_stop_time = task['last_update']
      if request_id in requests:
        start_time, stop_time = requests[request_id]
        if task_start_time < start_time:
          requests[request_id][0] = task_start_time
        if task_stop_time > stop_time:
          requests[request_id][1] = task_stop_time
      else:
        requests[request_id] = [task_start_time, task_stop_time]

    # Add a fake task result for each request with our calculated times to the
    # stats module
    for min_time, max_time in requests.values():
      task = {}
      task['run_time'] = max_time - min_time
      task_stats['requests'].add_task(task)

    # Go over all stat objects and calculate them
    for stat_obj in task_stats.values():
      if isinstance(stat_obj, dict):
        for inner_stat_obj in stat_obj.values():
          inner_stat_obj.calculate_stats()
      else:
        stat_obj.calculate_stats()

    return task_stats

  def format_task_statistics(
      self, instance, project, region, days=0, task_id=None, request_id=None,
      user=None, csv=False):
    """Formats statistics for Turbinia execution data.

    Args:
      instance (string): The Turbinia instance name (by default the same as the
          INSTANCE_ID in the config).
      project (string): The name of the project.
      region (string): The name of the zone to execute in.
      days (int): The number of days we want history for.
      task_id (string): The Id of the task.
      request_id (string): The Id of the request we want tasks for.
      user (string): The user of the request we want tasks for.
      csv (bool): Whether we want the output in CSV format.

    Returns:
      String of task statistics report
    """
    task_stats = self.get_task_statistics(
        instance, project, region, days, task_id, request_id, user)
    if not task_stats:
      return 'No tasks found'

    stats_order = [
        'all_tasks', 'successful_tasks', 'failed_tasks', 'requests',
        'tasks_per_type', 'tasks_per_worker', 'tasks_per_user'
    ]

    if csv:
      report = ['stat_type, count, min, mean, max']
    else:
      report = ['Execution time statistics for Turbinia:', '']
    for stat_name in stats_order:
      stat_obj = task_stats[stat_name]
      if isinstance(stat_obj, dict):
        # Sort by description so that we get consistent report output
        inner_stat_objs = sorted(
            stat_obj.values(), key=attrgetter('description'))
        for inner_stat_obj in inner_stat_objs:
          if csv:
            report.append(inner_stat_obj.format_stats_csv())
          else:
            report.append(inner_stat_obj.format_stats())
      else:
        if csv:
          report.append(stat_obj.format_stats_csv())
        else:
          report.append(stat_obj.format_stats())

    report.append('')
    return '\n'.join(report)

  def format_worker_status(
      self, instance, project, region, days=0, all_fields=False):
    """Formats the recent history for Turbinia Workers.

    Args:
      instance (string): The Turbinia instance name (by default the same as the
          INSTANCE_ID in the config).
      project (string): The name of the project.
      region (string): The name of the zone to execute in.
      days (int): The number of days we want history for.
      all_fields (bool): Include historical Task information for the worker.
    Returns:
      String of Request status
    """
    # Set number of days to retrieve data
    num_days = 7
    if days != 0:
      num_days = days
    task_results = self.get_task_data(instance, project, region, days=num_days)
    if not task_results:
      return ''

    # Sort task_results by last updated timestamp.
    task_results = sorted(
        task_results, key=itemgetter('last_update'), reverse=True)

    # Create dictionary of worker_node: {{task_id, task_update,
    # task_name, task_status}}
    workers_dict = {}
    unassigned_dict = {}
    scheduled_counter = 0
    for result in task_results:
      worker_node = result.get('worker_name')
      status = result.get('status')
      status = status if status else 'No task status'
      if worker_node and worker_node not in workers_dict:
        workers_dict[worker_node] = []
      elif not worker_node:
        # Track scheduled/unassigned Tasks for reporting.
        scheduled_counter += 1
        worker_node = 'Unassigned'
        if worker_node not in unassigned_dict:
          unassigned_dict[worker_node] = []
      if worker_node:
        task_dict = {}
        task_dict['task_id'] = result.get('id')
        task_dict['last_update'] = result.get('last_update')
        task_dict['task_name'] = result.get('name')
        task_dict['status'] = status
        # Check status for anything that is running.
        if 'running' in status:
          run_time = (datetime.utcnow() -
                      result.get('last_update')).total_seconds()
          run_time = timedelta(seconds=run_time)
          task_dict['run_time'] = run_time
        else:
          run_time = result.get('run_time')
          task_dict['run_time'] = run_time if run_time else 'No run time.'
        # Update to correct dictionary
        if worker_node == 'Unassigned':
          unassigned_dict[worker_node].append(task_dict)
        else:
          workers_dict[worker_node].append(task_dict)

    # Generate report header
    report = []
    report.append(
        fmt.heading1(
            'Turbinia report for Worker activity within {0:d} days'.format(
                num_days)))
    report.append(
        fmt.bullet('{0:d} Worker(s) found.'.format(len(workers_dict.keys()))))
    report.append(
        fmt.bullet(
            '{0:d} Task(s) unassigned or scheduled and pending Worker assignment.'
            .format(scheduled_counter)))
    for worker_node, tasks in workers_dict.items():
      report.append('')
      report.append(fmt.heading2('Worker Node: {0:s}'.format(worker_node)))
      # Append the statuses chronologically
      run_status, queued_status, other_status = [], [], []
      for task in tasks:
        if 'running' in task['status']:
          run_status.extend(self.format_worker_task(task))
        elif 'queued' in task['status']:
          queued_status.extend(self.format_worker_task(task))
        else:
          other_status.extend(self.format_worker_task(task))
      # Add each of the status lists back to report list
      not_found = [fmt.bullet('No Tasks found.')]
      report.append(fmt.heading3('Running Tasks'))
      report.extend(run_status if run_status else not_found)
      report.append('')
      report.append(fmt.heading3('Queued Tasks'))
      report.extend(queued_status if queued_status else not_found)
      # Add Finished Tasks
      if all_fields:
        report.append('')
        report.append(fmt.heading3('Finished Tasks'))
        report.extend(other_status if other_status else not_found)

    # Add unassigned worker tasks
    unassigned_status = []
    for tasks in unassigned_dict.values():
      for task in tasks:
        unassigned_status.extend(self.format_worker_task(task))
    # Now add to main report
    if all_fields:
      report.append('')
      report.append(fmt.heading2('Unassigned Worker Tasks'))
      report.extend(unassigned_status if unassigned_status else not_found)

    return '\n'.join(report)

  def format_request_status(
      self, instance, project, region, days=0, all_fields=False):
    """Formats the recent history for Turbinia Requests.

    Args:
      instance (string): The Turbinia instance name (by default the same as the
          INSTANCE_ID in the config).
      project (string): The name of the project.
      region (string): The name of the zone to execute in.
      days (int): The number of days we want history for.
      all_fields (bool): Include all fields for the Request, which includes,
          saved file paths.
    Returns:
      String of Request status
    """
    # Set number of days to retrieve data
    num_days = 7
    if days != 0:
      num_days = days
    task_results = self.get_task_data(instance, project, region, days=num_days)
    if not task_results:
      return ''

    # Sort task_results by last updated timestamp.
    task_results = sorted(
        task_results, key=itemgetter('last_update'), reverse=True)

    # Create dictionary of request_id: {saved_paths, last_update, requester,
    # task_id}
    request_dict = {}
    for result in task_results:
      request_id = result.get('request_id')
      saved_paths = result.get('saved_paths')
      if request_id not in request_dict:
        saved_paths = set(saved_paths) if saved_paths else set()
        request_dict[request_id] = {}
        request_dict[request_id]['saved_paths'] = saved_paths
        request_dict[request_id]['last_update'] = result.get('last_update')
        request_dict[request_id]['requester'] = result.get('requester')
        request_dict[request_id]['task_id'] = set([result.get('id')])
      else:
        if saved_paths:
          request_dict[request_id]['saved_paths'].update(saved_paths)
        request_dict[request_id]['task_id'].update([result.get('id')])

    # Generate report header
    report = []
    report.append(
        fmt.heading1(
            'Turbinia report for Requests made within {0:d} days'.format(
                num_days)))
    report.append(
        fmt.bullet(
            '{0:d} requests were made within this timeframe.'.format(
                len(request_dict.keys()))))
    # Print report data for Requests
    for request_id, values in request_dict.items():
      report.append('')
      report.append(fmt.heading2('Request ID: {0:s}'.format(request_id)))
      report.append(
          fmt.bullet(
              'Last Update: {0:s}'.format(
                  values['last_update'].strftime(DATETIME_FORMAT))))
      report.append(fmt.bullet('Requester: {0:s}'.format(values['requester'])))
      report.append(
          fmt.bullet('Task Count: {0:d}'.format(len(values['task_id']))))
      if all_fields:
        report.append(fmt.bullet('Associated Evidence:'))
        # Append all saved paths in request
        for path in sorted(values['saved_paths']):
          report.append(fmt.bullet(fmt.code(path), level=2))
        report.append('')
    return '\n'.join(report)

  def format_task_status(
      self, instance, project, region, days=0, task_id=None, request_id=None,
      user=None, all_fields=False, full_report=False,
      priority_filter=Priority.HIGH, output_json=False):
    """Formats the recent history for Turbinia Tasks.

    Args:
      instance (string): The Turbinia instance name (by default the same as the
          INSTANCE_ID in the config).
      project (string): The name of the project.
      region (string): The name of the zone to execute in.
      days (int): The number of days we want history for.
      task_id (string): The Id of the task.
      request_id (string): The Id of the request we want tasks for.
      user (string): The user of the request we want tasks for.
      all_fields (bool): Include all fields for the task, including task,
          request ids and saved file paths.
      full_report (bool): Generate a full markdown report instead of just a
          summary.
      priority_filter (int): Output only a summary for Tasks with a value
          greater than the priority_filter.
      output_json (bool): Whether to return JSON output.

    Returns:
      String of task status in JSON or human readable format.
    """
    if user and days == 0:
      days = 1000
    task_results = self.get_task_data(
        instance, project, region, days, task_id, request_id, user,
        output_json=output_json)
    if not task_results:
      return ''

    if output_json:
      return task_results

    # Sort all tasks by the report_priority so that tasks with a higher
    # priority are listed first in the report.
    for result in task_results:
      # 0 is a valid value, so checking against specific values
      if result.get('report_priority') in (None, ''):
        result['report_priority'] = Priority.LOW
    task_results = sorted(task_results, key=itemgetter('report_priority'))
    num_results = len(task_results)
    if not num_results:
      msg = 'No Turbinia Tasks found.'
      log.info(msg)
      return '\n{0:s}'.format(msg)

    # Build up data
    report = []
    requester = task_results[0].get('requester')
    request_id = task_results[0].get('request_id')
    success_types = ['Successful', 'Failed', 'Scheduled or Running']
    success_values = [True, False, None]
    # Reverse mapping values to types
    success_map = dict(zip(success_values, success_types))
    task_map = defaultdict(list)
    success_types.insert(0, 'High Priority')
    for task in task_results:
      if task.get('report_priority') <= priority_filter:
        task_map['High Priority'].append(task)
      else:
        task_map[success_map[task.get('successful')]].append(task)

    # Generate report header
    report.append('\n')
    report.append(fmt.heading1('Turbinia report {0:s}'.format(request_id)))
    report.append(
        fmt.bullet(
            'Processed {0:d} Tasks for user {1:s}'.format(
                num_results, requester)))

    # Print report data for tasks
    for success_type in success_types:
      report.append('')
      report.append(fmt.heading1('{0:s} Tasks'.format(success_type)))
      if not task_map[success_type]:
        report.append(fmt.bullet('None'))
      for task in task_map[success_type]:
        if full_report and success_type == success_types[0]:
          report.extend(self.format_task_detail(task, show_files=all_fields))
        else:
          report.extend(self.format_task(task, show_files=all_fields))

    return '\n'.join(report)

  def run_local_task(self, task_name, request):
    """Runs a Turbinia Task locally.

    Args:
      task_name(string): Name of the Task we are going to run.
      request (TurbiniaRequest): Object containing request and evidence info.

    Returns:
      TurbiniaTaskResult: The result returned by the Task Execution.
    """
    task = self.create_task(task_name)
    task.request_id = request.request_id
    task.base_output_dir = config.OUTPUT_DIR
    task.run_local = True
    if not request.evidence:
      raise TurbiniaException('TurbiniaRequest does not contain evidence.')
    log.info('Running Task {0:s} locally'.format(task_name))
    result = task.run_wrapper(request.evidence[0].serialize())
    return result

  def send_request(self, request):
    """Sends a TurbiniaRequest message.

    Args:
      request: A TurbiniaRequest object.
    """
    self.task_manager.server_pubsub.send_request(request)

  def close_tasks(
      self, instance, project, region, request_id=None, task_id=None, user=None,
      requester=None):
    """Close Turbinia Tasks based on Request ID.

    Args:
      instance (string): The Turbinia instance name (by default the same as the
          INSTANCE_ID in the config).
      project (string): The name of the project.
      region (string): The name of the zone to execute in.
      request_id (string): The Id of the request we want tasks for.
      task_id (string): The Id of the request we want task for.
      user (string): The user of the request we want tasks for.
      requester (string): The user making the request to close tasks.

    Returns: String of closed Task IDs.
    """
    cloud_function = gcp_function.GoogleCloudFunction(project)
    func_args = {
        'instance': instance,
        'kind': 'TurbiniaTask',
        'request_id': request_id,
        'task_id': task_id,
        'user': user,
        'requester': requester
    }
    response = cloud_function.ExecuteFunction('closetasks', region, func_args)
    return 'Closed Task IDs: %s' % response.get('result')


class TurbiniaCeleryClient(BaseTurbiniaClient):
  """Client class for Turbinia (Celery).

  Overriding some things specific to Celery operation.

  Attributes:
    redis (RedisStateManager): Redis datastore object
  """

  def __init__(self, *args, **kwargs):
    super(TurbiniaCeleryClient, self).__init__(*args, **kwargs)
    self.redis = RedisStateManager()

  def send_request(self, request):
    """Sends a TurbiniaRequest message.

    Args:
      request: A TurbiniaRequest object.
    """
    self.task_manager.kombu.send_request(request)

  # pylint: disable=arguments-differ
  def get_task_data(
      self, instance, _, __, days=0, task_id=None, request_id=None, user=None,
      function_name=None, output_json=False):
    """Gets task data from Redis.

    We keep the same function signature, but ignore arguments passed for GCP.

    Args:
      instance (string): The Turbinia instance name (by default the same as the
          INSTANCE_ID in the config).
      days (int): The number of days we want history for.
      task_id (string): The Id of the task.
      request_id (string): The Id of the request we want tasks for.
      user (string): The user of the request we want tasks for.

    Returns:
      List of Task dict objects.
    """
    return self.redis.get_task_data(instance, days, task_id, request_id, user)


class TurbiniaServer:
  """Turbinia Server class.

  Attributes:
    task_manager (TaskManager): An object to manage turbinia tasks.
  """

  def __init__(self, jobs_denylist=None, jobs_allowlist=None):
    """Initializes Turbinia Server.

    Args:
      jobs_denylist (Optional[list[str]]): Jobs we will exclude from running
      jobs_allowlist (Optional[list[str]]): The only Jobs we will include to run
    """
    config.LoadConfig()
    self.task_manager = task_manager.get_task_manager()
    self.task_manager.setup(jobs_denylist, jobs_allowlist)

  def start(self):
    """Start Turbinia Server."""
    if config.PROMETHEUS_ENABLED:
      if config.PROMETHEUS_PORT and config.PROMETHEUS_ADDR:
        log.info('Starting Prometheus endpoint.')
        start_http_server(
            port=config.PROMETHEUS_PORT, addr=config.PROMETHEUS_ADDR)
      else:
        log.info('Prometheus enabled but port or address not set!')
    log.info('Running Turbinia Server.')
    self.task_manager.run()

  def add_evidence(self, evidence_):
    """Add evidence to be processed."""
    self.task_manager.add_evidence(evidence_)


class TurbiniaCeleryWorker(BaseTurbiniaClient):
  """Turbinia Celery Worker class.

  Attributes:
    worker (celery.app): Celery worker app
  """

  def __init__(self, jobs_denylist=None, jobs_allowlist=None):
    """Initialization for celery worker.

    Args:
      jobs_denylist (Optional[list[str]]): Jobs we will exclude from running
      jobs_allowlist (Optional[list[str]]): The only Jobs we will include to run
    """
    super(TurbiniaCeleryWorker, self).__init__()
    # Deregister jobs from denylist/allowlist.
    job_manager.JobsManager.DeregisterJobs(jobs_denylist, jobs_allowlist)
    disabled_jobs = list(config.DISABLED_JOBS) if config.DISABLED_JOBS else []
    disabled_jobs = [j.lower() for j in disabled_jobs]
    # Only actually disable jobs that have not been allowlisted.
    if jobs_allowlist:
      disabled_jobs = list(set(disabled_jobs) - set(jobs_allowlist))
    if disabled_jobs:
      log.info(
          'Disabling non-allowlisted jobs configured to be disabled in the '
          'config file: {0:s}'.format(', '.join(disabled_jobs)))
      job_manager.JobsManager.DeregisterJobs(jobs_denylist=disabled_jobs)

    # Check for valid dependencies/directories.
    dependencies = config.ParseDependencies()
    if config.DOCKER_ENABLED:
      try:
        check_docker_dependencies(dependencies)
      except TurbiniaException as e:
        log.warning(
            "DOCKER_ENABLED=True is set in the config, but there is an error checking for the docker daemon: {0:s}"
        ).format(str(e))
    check_system_dependencies(dependencies)
    check_directory(config.MOUNT_DIR_PREFIX)
    check_directory(config.OUTPUT_DIR)
    check_directory(config.TMP_DIR)

    jobs = job_manager.JobsManager.GetJobNames()
    log.info(
        'Dependency check complete. The following jobs will be enabled '
        'for this worker: {0:s}'.format(','.join(jobs)))
    self.worker = self.task_manager.celery.app

  def start(self):
    """Start Turbinia Celery Worker."""
    log.info('Running Turbinia Celery Worker.')
    self.worker.task(task_manager.task_runner, name='task_runner')
    argv = ['celery', 'worker', '--loglevel=info', '--pool=solo']
    self.worker.start(argv)


class TurbiniaPsqWorker:
  """Turbinia PSQ Worker class.

  Attributes:
    worker (psq.Worker): PSQ Worker object
    psq (psq.Queue): A Task queue object

  Raises:
    TurbiniaException: When errors occur
  """

  def __init__(self, jobs_denylist=None, jobs_allowlist=None):
    """Initialization for PSQ Worker.

    Args:
      jobs_denylist (Optional[list[str]]): Jobs we will exclude from running
      jobs_allowlist (Optional[list[str]]): The only Jobs we will include to run
    """
    config.LoadConfig()
    psq_publisher = pubsub.PublisherClient()
    psq_subscriber = pubsub.SubscriberClient()
    datastore_client = datastore.Client(project=config.TURBINIA_PROJECT)
    try:
      self.psq = psq.Queue(
          psq_publisher, psq_subscriber, config.TURBINIA_PROJECT,
          name=config.PSQ_TOPIC, storage=psq.DatastoreStorage(datastore_client))
    except exceptions.GoogleCloudError as e:
      msg = 'Error creating PSQ Queue: {0:s}'.format(str(e))
      log.error(msg)
      raise TurbiniaException(msg)

    # Deregister jobs from denylist/allowlist.
    job_manager.JobsManager.DeregisterJobs(jobs_denylist, jobs_allowlist)
    disabled_jobs = list(config.DISABLED_JOBS) if config.DISABLED_JOBS else []
    disabled_jobs = [j.lower() for j in disabled_jobs]
    # Only actually disable jobs that have not been allowlisted.
    if jobs_allowlist:
      disabled_jobs = list(set(disabled_jobs) - set(jobs_allowlist))
    if disabled_jobs:
      log.info(
          'Disabling non-allowlisted jobs configured to be disabled in the '
          'config file: {0:s}'.format(', '.join(disabled_jobs)))
      job_manager.JobsManager.DeregisterJobs(jobs_denylist=disabled_jobs)

    # Check for valid dependencies/directories.
    dependencies = config.ParseDependencies()
    if config.DOCKER_ENABLED:
      try:
        check_docker_dependencies(dependencies)
      except TurbiniaException as e:
        log.warning(
            "DOCKER_ENABLED=True is set in the config, but there is an error checking for the docker daemon: {0:s}"
        ).format(str(e))
    check_system_dependencies(dependencies)
    check_directory(config.MOUNT_DIR_PREFIX)
    check_directory(config.OUTPUT_DIR)
    check_directory(config.TMP_DIR)
    register_job_timeouts(dependencies)

    jobs = job_manager.JobsManager.GetJobNames()
    log.info(
        'Dependency check complete. The following jobs are enabled '
        'for this worker: {0:s}'.format(','.join(jobs)))
    log.info('Starting PSQ listener on queue {0:s}'.format(self.psq.name))
    self.worker = psq.Worker(queue=self.psq)

  def start(self):
    """Start Turbinia PSQ Worker."""
    if config.PROMETHEUS_ENABLED:
      if config.PROMETHEUS_PORT and config.PROMETHEUS_ADDR:
        log.info('Starting Prometheus endpoint.')
        start_http_server(
            port=config.PROMETHEUS_PORT, addr=config.PROMETHEUS_ADDR)
      else:
        log.info('Prometheus enabled but port or address not set!')
    log.info('Running Turbinia PSQ Worker.')
    self.worker.listen()<|MERGE_RESOLUTION|>--- conflicted
+++ resolved
@@ -94,14 +94,9 @@
     'stattask': StatTask,
     'binaryextractortask': BinaryExtractorTask,
     'bulkextractortask': BulkExtractorTask,
-<<<<<<< HEAD
-    'dockertask': DockerContainersEnumerationTask,
-    'photorectask': PhotorecTask,
-    'aborttask': AbortTask
-=======
     'dockercontainersenumerationtask': DockerContainersEnumerationTask,
     'photorectask': PhotorecTask
->>>>>>> 43457f7f
+    'aborttask': AbortTask
 }
 
 config.LoadConfig()
