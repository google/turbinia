--- conflicted
+++ resolved
@@ -403,131 +403,6 @@
     self._days: int = days
 
   def generate_markdown(self) -> str:
-<<<<<<< HEAD
-    """Generates a Markdown version of tasks per worker."""
-    raise NotImplementedError
-
-
-class EvidenceMarkdownReport(MarkdownReportComponent):
-  """Turbinia Evidence Markdown report."""
-
-  def __init__(self, evidence_data: dict):
-    """Initializes an EvidenceMarkdownReport object."""
-    super().__init__()
-    self._evidence_data: dict = evidence_data
-
-  def generate_markdown(self, level=1, show_all=False) -> str:
-    """Generates a Markdown version of Evidence.
-
-      Args:
-        level (int): Indentation level.
-        show_all (bool): Shows all evidence attributes if True.
-
-      Returns:
-        report (str): Markdown report.
-    """
-    report: list[str] = []
-    evidence_dict: dict = self._evidence_data
-    if not evidence_dict:
-      return ''
-    try:
-      report.append(
-          self.heading(
-              f"Evidence ID: {evidence_dict.get('id', 'null')}", level))
-      report.append(
-          self.bullet(
-              f"Evidence Name: {evidence_dict.get('_name', 'null')}", level))
-      report.append(
-          self.bullet(
-              f"Evidence Type: {evidence_dict.get('type', 'null')}", level))
-      report.append(
-          self.bullet(
-              f"Evidence Size: {evidence_dict.get('size', 'null')}", level))
-      report.append(
-          self.bullet(
-              f"Request ID: {evidence_dict.get('request_id', 'null')}", level))
-      report.append(self.bullet('Tasks:', level))
-      report.extend(
-          self.list_to_markdown(evidence_dict.get('tasks'), level + 1))
-      report.append(
-          self.bullet(
-              f"Source Path: {evidence_dict.get('source_path', 'null')}",
-              level))
-      report.append(
-          self.bullet(
-              f"Local Path: {evidence_dict.get('local_path', 'null')}", level))
-      report.append(
-          self.bullet(
-              f"Creation Time: {evidence_dict.get('creation_time', 'null')}",
-              level))
-      report.append(
-          self.bullet(
-              f"Last Update: {evidence_dict.get('last_update', 'null')}",
-              level))
-
-      if show_all:
-        report.extend(
-            self.dict_to_markdown(
-                evidence_dict, level=level, excluded_keys=IMPORTANT_ATTRIBUTES))
-
-      report.append('')
-
-    except TypeError as exception:
-      log.warning(f'Error formatting the Markdown report: {exception!s}')
-
-    self.report = '\n'.join(report)
-    return self.report
-
-
-class EvidenceSummaryMarkdownReport(EvidenceMarkdownReport):
-  """Turbinia Evidence Markdown report."""
-
-  def __init__(self, summary: dict | list | int):
-    """Initializes an EvidenceSummaryMarkdownReport object."""
-    super().__init__({})
-    self._summary = summary
-
-  def generate_content_markdown(self, summary, level=1):
-    """Generates the content Markdown summary.
-
-      Args:
-        summary (bool): Evidence summary.
-        level (int): Indentation level.
-
-      Returns:
-        report (list): List with Markdown lines.
-    """
-    report = []
-    for item in summary:
-      self._evidence_data = item
-      report.append(self.generate_markdown(level=(level + 1)))
-    return report
-
-  def generate_summary_markdown(self, output: str = 'keys') -> str:
-    """Generates the evidence summary Markdown.
-
-      Args:
-        output (str):Type of output (keys | content | count).
-
-      Returns:
-        report (str): Markdown report.
-    """
-    if output == 'content':
-      if isinstance(self._summary, dict):
-        report = []
-        for attribute, summary in self._summary.items():
-          report.append(self.bullet(f'{attribute}:'))
-          report.extend(self.generate_content_markdown(summary, level=2))
-        return '\n'.join(report)
-      return '\n'.join(self.generate_content_markdown(self._summary))
-    elif isinstance(self._summary, list):
-      return '\n'.join(self.list_to_markdown(self._summary, level=0))
-    elif isinstance(self._summary, dict):
-      return '\n'.join(
-          self.dict_to_markdown(self._summary, level=0, format_keys=False))
-    elif isinstance(self._summary, int):
-      return self.heading1(f'{self._summary} evidences found')
-=======
     """Generates a Markdown version of tasks per worker.
     
     Returns:
@@ -633,4 +508,124 @@
       csv(str): CSV version of task statistics.
     """
     return self.generate_data_frame().to_csv(index=False)
->>>>>>> 7e106730
+
+
+class EvidenceMarkdownReport(MarkdownReportComponent):
+  """Turbinia Evidence Markdown report."""
+
+  def __init__(self, evidence_data: dict):
+    """Initializes an EvidenceMarkdownReport object."""
+    super().__init__()
+    self._evidence_data: dict = evidence_data
+
+  def generate_markdown(self, level=1, show_all=False) -> str:
+    """Generates a Markdown version of Evidence.
+
+      Args:
+        level (int): Indentation level.
+        show_all (bool): Shows all evidence attributes if True.
+
+      Returns:
+        report (str): Markdown report.
+    """
+    report: list[str] = []
+    evidence_dict: dict = self._evidence_data
+    if not evidence_dict:
+      return ''
+    try:
+      report.append(
+          self.heading(
+              f"Evidence ID: {evidence_dict.get('id', 'null')}", level))
+      report.append(
+          self.bullet(
+              f"Evidence Name: {evidence_dict.get('_name', 'null')}", level))
+      report.append(
+          self.bullet(
+              f"Evidence Type: {evidence_dict.get('type', 'null')}", level))
+      report.append(
+          self.bullet(
+              f"Evidence Size: {evidence_dict.get('size', 'null')}", level))
+      report.append(
+          self.bullet(
+              f"Request ID: {evidence_dict.get('request_id', 'null')}", level))
+      report.append(self.bullet('Tasks:', level))
+      report.extend(
+          self.list_to_markdown(evidence_dict.get('tasks'), level + 1))
+      report.append(
+          self.bullet(
+              f"Source Path: {evidence_dict.get('source_path', 'null')}",
+              level))
+      report.append(
+          self.bullet(
+              f"Local Path: {evidence_dict.get('local_path', 'null')}", level))
+      report.append(
+          self.bullet(
+              f"Creation Time: {evidence_dict.get('creation_time', 'null')}",
+              level))
+      report.append(
+          self.bullet(
+              f"Last Update: {evidence_dict.get('last_update', 'null')}",
+              level))
+
+      if show_all:
+        report.extend(
+            self.dict_to_markdown(
+                evidence_dict, level=level, excluded_keys=IMPORTANT_ATTRIBUTES))
+
+      report.append('')
+
+    except TypeError as exception:
+      log.warning(f'Error formatting the Markdown report: {exception!s}')
+
+    self.report = '\n'.join(report)
+    return self.report
+
+
+class EvidenceSummaryMarkdownReport(EvidenceMarkdownReport):
+  """Turbinia Evidence Markdown report."""
+
+  def __init__(self, summary: dict | list | int):
+    """Initializes an EvidenceSummaryMarkdownReport object."""
+    super().__init__({})
+    self._summary = summary
+
+  def generate_content_markdown(self, summary, level=1):
+    """Generates the content Markdown summary.
+
+      Args:
+        summary (bool): Evidence summary.
+        level (int): Indentation level.
+
+      Returns:
+        report (list): List with Markdown lines.
+    """
+    report = []
+    for item in summary:
+      self._evidence_data = item
+      report.append(self.generate_markdown(level=(level + 1)))
+    return report
+
+  def generate_summary_markdown(self, output: str = 'keys') -> str:
+    """Generates the evidence summary Markdown.
+
+      Args:
+        output (str):Type of output (keys | content | count).
+
+      Returns:
+        report (str): Markdown report.
+    """
+    if output == 'content':
+      if isinstance(self._summary, dict):
+        report = []
+        for attribute, summary in self._summary.items():
+          report.append(self.bullet(f'{attribute}:'))
+          report.extend(self.generate_content_markdown(summary, level=2))
+        return '\n'.join(report)
+      return '\n'.join(self.generate_content_markdown(self._summary))
+    elif isinstance(self._summary, list):
+      return '\n'.join(self.list_to_markdown(self._summary, level=0))
+    elif isinstance(self._summary, dict):
+      return '\n'.join(
+          self.dict_to_markdown(self._summary, level=0, format_keys=False))
+    elif isinstance(self._summary, int):
+      return self.heading1(f'{self._summary} evidences found')