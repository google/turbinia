--- conflicted
+++ resolved
@@ -14,11 +14,7 @@
 # limitations under the License.
 """Basic Turbinia config."""
 
-<<<<<<< HEAD
-from __future__ import unicode_literal
-=======
 from __future__ import unicode_literals
->>>>>>> 8758cc80
 
 import imp
 import itertools
