# -*- coding: utf-8 -*-
# Copyright 2016 Google Inc.
#
# Licensed under the Apache License, Version 2.0 (the "License");
# you may not use this file except in compliance with the License.
# You may obtain a copy of the License at
#
#      http://www.apache.org/licenses/LICENSE-2.0
#
# Unless required by applicable law or agreed to in writing, software
# distributed under the License is distributed on an "AS IS" BASIS,
# WITHOUT WARRANTIES OR CONDITIONS OF ANY KIND, either express or implied.
# See the License for the specific language governing permissions and
# limitations under the License.

from __future__ import unicode_literals


"""Turbinia Config Template"""

############
# TURBINIA #
############

# Turbinia Role as 'server' or 'psqworker'
ROLE = 'server'

# Which user account Turbinia runs as
USER = 'turbinia'

# Turbinia's installion directory
TURBINIA_DIR = '/opt/turbinia'

# GCSFuse mount for Turbinia scripts and logging.
# Note: this GCS instance is where Google Cloud Functions should
# be deployed to.
GCS_MOUNT_DIR = '/mnt/turbinia'

<<<<<<< HEAD
=======
# Virtualenv directory
TURBINIAENV = '%s/turbinia-env' % TURBINIA_DIR

>>>>>>> 9dee0eb2
# Local directory for temporary data
TMP_DIR = '/var/tmp'

# 'PSQ' is currently the only valid option as
# a distributed task queue using Google Cloud Pub/Sub
TASK_MANAGER = 'PSQ'

<<<<<<< HEAD
# File to log to; set this as None if log file is not desired
# By default, Turbinia logs are written to a directory (GCS_MOUNT_DIR)
# in the GCS mount
#LOG_FILE = '%s/output/logs/turbinia.log' % GCS_MOUNT_DIR
LOG_FILE = '/tmp/turbinia.log'
=======
# File to log to; set this as 'None' if log file is not desired
# By default, Turbinia logs are written to a directory (GCS_MOUNT_DIR) in the GCS mount
LOG_FILE = '%s/output/logs/turbinia.log' % GCS_MOUNT_DIR
>>>>>>> 9dee0eb2

# Default base output directory for worker results and evidence
# When running Turbinia locally, you can set this to, for example,
# %/turbinia_output' % TMP_DIR
OUTPUT_DIR = '%s/output' % GCS_MOUNT_DIR

# Time in seconds to sleep in task management loops
SLEEP_TIME = 10

# Whether to run as a single run, or to keep server running indefinitely
SINGLE_RUN = False

# Local directory in the worker to put other mount directories for locally
# mounting images/disks
MOUNT_DIR_PREFIX = '/mnt/turbinia-mounts'

# This indicates whether the workers are running in an environment with a shared
# filesystem.  This should be False for environments with workers running in
# GCE, and True for environments that have workers on dedicated machines with
# NFS or a SAN for Evidence objects.
SHARED_FILESYSTEM = False

# This will set debugging flags for processes executed by Tasks (for
# Tasks/binaries that support it).  This could cause performance issues with
# some tasks, so it is recommended to only set this to True when debugging
# problems.
DEBUG_TASKS = False


###############
# GCP AND GCE #
###############

<<<<<<< HEAD
=======
# TODO Add optonal config parameters -- see Issue #181
>>>>>>> 9dee0eb2
PROJECT = 'None'
ZONE = 'None'
INSTANCE = 'None'
DEVICE_NAME = 'None'
SCRATCH_PATH = 'None'
# GCS bucket that has Turbinia-specific scripts and can be used to store logs.
BUCKET_NAME = 'None'
PSQ_TOPIC = 'turbinia-psq'
# TODO(beamcodeup): Per https://github.com/google/turbinia/issues/172, Cloud
# Functions are only available on us-central1. Thus, hardcoding this for now.
# Fix this when CF starts supporting more regions.
<<<<<<< HEAD
TURBINIA_REGION = 'None'
=======
TURBINIA_REGION = 'us-central1'

# A unique ID per Turbinia instance. Used to namespace datastore entries.
INSTANCE_ID = 'turbinia-pubsub'
>>>>>>> 9dee0eb2

# Topic Turbinia will listen on for new Artifact events. This is also used as
# the Turbinia instance/namespace as it is a unique string per Turbinia
# instance and Cloud Project.
PUBSUB_TOPIC = INSTANCE_ID

# GCS Path to copy worker results and Evidence output to
# Otherwise, set this as 'None' if output will be stored locally.
GCS_OUTPUT_PATH = 'gs://%s/output' % BUCKET_NAME

# Which state manager to use
STATE_MANAGER = 'Datastore'

REDIS_HOST = 'None'
REDIS_PORT = 'None'
REDIS_DB = 'None'
TIMESKETCH_HOST = 'None'
TIMESKETCH_USER = 'None'
<<<<<<< HEAD
TIMESKETCH_PASSWORD = 'None'
=======
TIMESKETCH_PASSWORD = 'None'

##########
# CELERY #
##########

# Method for communication between nodes
CELERY_BROKER = 'None'

# Storage for task results/status
CELERY_BACKEND = 'None'

# Can be the same as CELERY_BROKER
KOMBU_BROKER = 'None'

# Used to namespace communications.
KOMBU_CHANNEL = '%s-kombu' % INSTANCE_ID

# Will messages be persistent and require acknowledgment?
# http://docs.celeryproject.org/projects/kombu/en/4.0/reference/kombu.html#kombu.Connection.SimpleBuffer
KOMBU_DURABLE = True
>>>>>>> 9dee0eb2
<|MERGE_RESOLUTION|>--- conflicted
+++ resolved
@@ -36,12 +36,6 @@
 # be deployed to.
 GCS_MOUNT_DIR = '/mnt/turbinia'
 
-<<<<<<< HEAD
-=======
-# Virtualenv directory
-TURBINIAENV = '%s/turbinia-env' % TURBINIA_DIR
-
->>>>>>> 9dee0eb2
 # Local directory for temporary data
 TMP_DIR = '/var/tmp'
 
@@ -49,17 +43,11 @@
 # a distributed task queue using Google Cloud Pub/Sub
 TASK_MANAGER = 'PSQ'
 
-<<<<<<< HEAD
 # File to log to; set this as None if log file is not desired
 # By default, Turbinia logs are written to a directory (GCS_MOUNT_DIR)
 # in the GCS mount
 #LOG_FILE = '%s/output/logs/turbinia.log' % GCS_MOUNT_DIR
 LOG_FILE = '/tmp/turbinia.log'
-=======
-# File to log to; set this as 'None' if log file is not desired
-# By default, Turbinia logs are written to a directory (GCS_MOUNT_DIR) in the GCS mount
-LOG_FILE = '%s/output/logs/turbinia.log' % GCS_MOUNT_DIR
->>>>>>> 9dee0eb2
 
 # Default base output directory for worker results and evidence
 # When running Turbinia locally, you can set this to, for example,
@@ -93,10 +81,7 @@
 # GCP AND GCE #
 ###############
 
-<<<<<<< HEAD
-=======
 # TODO Add optonal config parameters -- see Issue #181
->>>>>>> 9dee0eb2
 PROJECT = 'None'
 ZONE = 'None'
 INSTANCE = 'None'
@@ -108,14 +93,10 @@
 # TODO(beamcodeup): Per https://github.com/google/turbinia/issues/172, Cloud
 # Functions are only available on us-central1. Thus, hardcoding this for now.
 # Fix this when CF starts supporting more regions.
-<<<<<<< HEAD
 TURBINIA_REGION = 'None'
-=======
-TURBINIA_REGION = 'us-central1'
 
 # A unique ID per Turbinia instance. Used to namespace datastore entries.
 INSTANCE_ID = 'turbinia-pubsub'
->>>>>>> 9dee0eb2
 
 # Topic Turbinia will listen on for new Artifact events. This is also used as
 # the Turbinia instance/namespace as it is a unique string per Turbinia
@@ -134,9 +115,6 @@
 REDIS_DB = 'None'
 TIMESKETCH_HOST = 'None'
 TIMESKETCH_USER = 'None'
-<<<<<<< HEAD
-TIMESKETCH_PASSWORD = 'None'
-=======
 TIMESKETCH_PASSWORD = 'None'
 
 ##########
@@ -157,5 +135,4 @@
 
 # Will messages be persistent and require acknowledgment?
 # http://docs.celeryproject.org/projects/kombu/en/4.0/reference/kombu.html#kombu.Connection.SimpleBuffer
-KOMBU_DURABLE = True
->>>>>>> 9dee0eb2
+KOMBU_DURABLE = True