# -*- coding: utf-8 -*-
# Copyright 2017 Google Inc.
#
# Licensed under the Apache License, Version 2.0 (the "License");
# you may not use this file except in compliance with the License.
# You may obtain a copy of the License at
#
#      http://www.apache.org/licenses/LICENSE-2.0
#
# Unless required by applicable law or agreed to in writing, software
# distributed under the License is distributed on an "AS IS" BASIS,
# WITHOUT WARRANTIES OR CONDITIONS OF ANY KIND, either express or implied.
# See the License for the specific language governing permissions and
# limitations under the License.
"""Turbinia Evidence objects."""

from __future__ import unicode_literals

import json
import os
import sys

from turbinia import config
from turbinia import TurbiniaException
from turbinia.processors import mount_local
from turbinia.processors import archive

# pylint: disable=keyword-arg-before-vararg

config.LoadConfig()
if config.TASK_MANAGER.lower() == 'psq':
  from turbinia.processors import google_cloud


def evidence_decode(evidence_dict):
  """Decode JSON into appropriate Evidence object.

  Args:
    evidence_dict: JSON serializable evidence object (i.e. a dict post JSON
                   decoding).

  Returns:
    An instantiated Evidence object (or a sub-class of it).

  Raises:
    TurbiniaException: If input is not a dict, does not have a type attribute,
                       or does not deserialize to an evidence object.
  """
  if not isinstance(evidence_dict, dict):
    raise TurbiniaException(
        'Evidence_dict is not a dictionary, type is {0:s}'.format(
            str(type(evidence_dict))))

  type_ = evidence_dict.pop('type', None)
  if not type_:
    raise TurbiniaException(
        'No Type attribute for evidence object [{0:s}]'.format(
            str(evidence_dict)))

  try:
    evidence_class = getattr(sys.modules[__name__], type_)
    evidence = evidence_class.from_dict(evidence_dict)
  except AttributeError:
    raise TurbiniaException(
        'No Evidence object of type {0:s} in evidence module'.format(type_))

  if evidence_dict.get('parent_evidence'):
    evidence.parent_evidence = evidence_decode(evidence_dict['parent_evidence'])
  if evidence_dict.get('collection'):
    evidence.collection = [
        evidence_decode(e) for e in evidence_dict['collection']
    ]
  return evidence


class Evidence(object):
  """Evidence object for processing.

  In most cases, these objects will just contain metadata about the actual
  evidence.

  Attributes:
    config (dict): Configuration options from the request to be used when
        processing this evidence.
    cloud_only (bool): Set to True for evidence types that can only be processed
        in a cloud environment, e.g. GoogleCloudDisk.
    context_dependent (bool): Whether this evidence is required to be built upon
        the context of a parent evidence.
    copyable (bool): Whether this evidence can be copied.  This will be set to
        True for object types that we want to copy to/from storage (e.g.
        PlasoFile, but not RawDisk).
    name (str): Name of evidence.
    description (str): Description of evidence.
    saved_path (str): Path to secondary location evidence is saved for later
        retrieval (e.g. GCS).
    saved_path_type (str): The name of the output writer that saved evidence
        to the saved_path location.
    source (str): String indicating where evidence came from (including tool
        version that created it, if appropriate).
    local_path (str): Path to the processed data (can be a blockdevice or a
        directory).
    source_path (str): Path to the un-processed source data for the Evidence.
    mount_path (str): Path to a mounted file system (if relevant).
    tags (dict): Extra tags associated with this evidence.
    request_id (str): The id of the request this evidence came from, if any.
    parent_evidence (Evidence): The Evidence object that was used to generate
        this one, and which pre/post process methods we need to re-execute to
        access data relevant to us.
    save_metadata (bool): Evidence with this property set will save a metadata
        file alongside the Evidence when saving to external storage.  The
        metadata file will contain all of the key=value pairs sent along with
        the processing request in the recipe.  The output is in JSON format
  """

  # The list of attributes a given piece of Evidence requires to be set
  REQUIRED_ATTRIBUTES = []

  def __init__(
      self, name=None, description=None, source=None, source_path=None,
      tags=None, request_id=None, copyable=False):
    """Initialization for Evidence."""
    self.copyable = copyable
    self.config = {}
    self.context_dependent = False
    self.cloud_only = False
    self.description = description
    self.mount_path = None
    self.source = source
    self.source_path = source_path
    self.tags = tags if tags else {}
    self.request_id = request_id
    self.parent_evidence = None
    self.save_metadata = False

    self.local_path = source_path

    # List of jobs that have processed this evidence
    self.processed_by = []
    self.type = self.__class__.__name__
    self.name = name if name else self.type
    self.saved_path = None
    self.saved_path_type = None

    if self.copyable and not self.local_path:
      raise TurbiniaException(
          '{0:s} is a copyable evidence and needs a source_path'.format(
              self.type))

  def __str__(self):
    return '{0:s}:{1:s}:{2!s}'.format(self.type, self.name, self.source_path)

  def __repr__(self):
    return self.__str__()

  @classmethod
  def from_dict(cls, dictionary):
    """Instanciate an Evidence object from a dictionary of attributes.

    Args:
      dictionary(dict): the attributes to set for this object.
    Returns:
      Evidence: the instantiated evidence.
    """
    name = dictionary.pop('name', None)
    description = dictionary.pop('description', None)
    source = dictionary.pop('source', None)
    source_path = dictionary.pop('source_path', None)
    tags = dictionary.pop('tags', None)
    request_id = dictionary.pop('request_id', None)
    new_object = cls(
        name=name, description=description, source=source,
        source_path=source_path, tags=tags, request_id=request_id)
    new_object.__dict__.update(dictionary)
    return new_object

  def serialize(self):
    """Return JSON serializable object."""
    serialized_evidence = self.__dict__.copy()
    if self.parent_evidence:
      serialized_evidence['parent_evidence'] = self.parent_evidence.serialize()
    return serialized_evidence

  def to_json(self):
    """Convert object to JSON.

    Returns:
      A JSON serialized string of the current object.

    Raises:
      TurbiniaException: If serialization error occurs.
    """
    try:
      serialized = json.dumps(self.serialize())
    except TypeError as e:
      msg = 'JSON serialization of evidence object {0:s} failed: {1:s}'.format(
          self.type, str(e))
      raise TurbiniaException(msg)

    return serialized

  def _preprocess(self, _):
    """Preprocess this evidence prior to task running.

    This gets run in the context of the local task execution on the worker
    nodes prior to the task itself running.  This can be used to prepare the
    evidence to be processed (e.g. attach a cloud disk, mount a local disk etc).
    """
    pass

  def _postprocess(self):
    """Postprocess this evidence after the task runs.

    This gets run in the context of the local task execution on the worker
    nodes after the task has finished.  This can be used to clean-up after the
    evidence is processed (e.g. detach a cloud disk, etc,).
    """
    pass

  def preprocess(self, tmp_dir=None):
    """Runs the possible parent's evidence preprocessing code, then ours.

    This is a wrapper function that will call the chain of pre-processors
    starting with the most distant ancestor.  After all of the ancestors have
    been processed, then we run our pre-processor.

    Args:
      tmp_dir(str): The path to the temporary directory that the
                       Task will write to.

    """
    if self.context_dependent:
      if not self.parent_evidence:
        raise TurbiniaException(
            'Evidence of type {0:s} needs parent_evidence to be set'.format(
                self.type))
      self.parent_evidence.preprocess()
    self._preprocess(tmp_dir)

  def postprocess(self):
    """Runs our postprocessing code, then our possible parent's evidence.

    This is is a wrapper function that will run our post-processor, and will
    then recurse down the chain of parent Evidence and run those post-processors
    in order.
    """
    self._postprocess()
    if self.parent_evidence:
      self.parent_evidence.postprocess()

  def validate(self):
    """Runs validation to verify evidence meets minimum requirements.

    This default implementation will just check that the attributes listed in
    REQUIRED_ATTRIBUTES are set, but other evidence types can override this
    method to implement their own more stringent checks as needed.  This is
    called by the worker, prior to the pre/post-processors running.

    Raises:
      TurbiniaException: If validation fails
    """
    for attribute in self.REQUIRED_ATTRIBUTES:
      attribute_value = getattr(self, attribute, None)
      if not attribute_value:
        message = (
            'Evidence validation failed: Required attribute {0:s} for class '
            '{1:s} is not set. Please check original request.'.format(
                attribute, self.name))
        raise TurbiniaException(message)


class EvidenceCollection(Evidence):
  """A Collection of Evidence objects.

  Attributes:
    collection(list): The underlying Evidence objects
  """

  def __init__(self, collection=None, *args, **kwargs):
    """Initialization for Evidence Collection object."""
    super(EvidenceCollection, self).__init__(*args, **kwargs)
    self.collection = collection if collection else []

  def serialize(self):
    """Return JSON serializable object."""
    serialized_evidence = super(EvidenceCollection, self).serialize()
    serialized_evidence['collection'] = [e.serialize() for e in self.collection]
    return serialized_evidence

  def add_evidence(self, evidence):
    """Adds evidence to the collection.

    Args:
      evidence (Evidence): The evidence to add.
    """
    self.collection.append(evidence)


class Directory(Evidence):
  """Filesystem directory evidence."""
  pass


class CompressedDirectory(Evidence):
  """CompressedDirectory based evidence.

  Attributes:
    compressed_directory: The path to the compressed directory.
    uncompressed_directory: The path to the uncompressed directory.
  """

  def __init__(
      self, compressed_directory=None, uncompressed_directory=None, *args,
      **kwargs):
    """Initialization for CompressedDirectory evidence object."""
    super(CompressedDirectory, self).__init__(*args, **kwargs)
    self.compressed_directory = compressed_directory
    self.uncompressed_directory = uncompressed_directory
    self.copyable = True

  def _preprocess(self, tmp_dir):
    # Uncompress a given tar file and return the uncompressed path.
    self.uncompressed_directory = archive.UncompressTarFile(
        self.local_path, tmp_dir)
    self.local_path = self.uncompressed_directory

  def compress(self):
    """ Compresses a file or directory."""
    # Compress a given directory and return the compressed path.
    self.compressed_directory = archive.CompressDirectory(self.local_path)
    self.local_path = self.compressed_directory


class BulkExtractorOutput(CompressedDirectory):
  """Bulk Extractor based evidence."""
  pass


class ChromiumProfile(Evidence):
  """Chromium based browser profile evidence.

  Attributes:
    browser_type: The type of browser.
      Supported options are Chrome (default) and Brave.
    format: Output format (default is sqlite, other options are xlsx and jsonl)
  """

  REQUIRED_ATTRIBUTES = ['browser_type', 'output_format']

  def __init__(self, browser_type=None, output_format=None, *args, **kwargs):
    """Initialization for chromium profile evidence object."""
    super(ChromiumProfile, self).__init__(copyable=True, *args, **kwargs)
    self.browser_type = browser_type
    self.output_format = output_format


class RawDisk(Evidence):
  """Evidence object for Disk based evidence.

  Attributes:
    device_path (str): Path to a relevant 'raw' data source (ie: a block
        device or a raw disk image).
    mount_partition: The mount partition for this disk (if any).
    size: The size of the disk in bytes.
  """

  def __init__(self, mount_partition=1, size=None, *args, **kwargs):
    """Initialization for raw disk evidence object."""

    if mount_partition < 1:
      raise TurbiniaException(
          'Partition numbers start at 1, but was given {0:d}'.format(
              mount_partition))

    self.device_path = None
    self.mount_partition = mount_partition
    self.size = size
    super(RawDisk, self).__init__(*args, **kwargs)

<<<<<<< HEAD
  def _preprocess(self):
    self.device_path, partition_paths = mount_local.PreprocessLosetup(
        self.source_path)
    self.mount_path = mount_local.PreprocessMountDisk(
        partition_paths, self.mount_partition)
    self.local_path = self.device_path
=======
  def _preprocess(self, _):
    self.loopdevice_path = mount_local.PreprocessLosetup(self.local_path)
>>>>>>> 98d0b408

  def _postprocess(self):
    mount_local.PostprocessUnmountPath(self.mount_path)
    mount_local.PostprocessDeleteLosetup(self.device_path)


class EncryptedDisk(RawDisk):
  """Encrypted disk file evidence.

  Attributes:
    encryption_type: The type of encryption used, e.g. FileVault or Bitlocker.
    encryption_key: A string of the encryption key used for this disk.
    unencrypted_path: A string to the unencrypted local path
  """

  def __init__(
      self, encryption_type=None, encryption_key=None, unencrypted_path=None,
      *args, **kwargs):
    """Initialization for Encrypted disk evidence objects."""
    # TODO(aarontp): Make this an enum, or limited list
    self.encryption_type = encryption_type
    self.encryption_key = encryption_key
    # self.local_path will be the encrypted path
    self.unencrypted_path = unencrypted_path
    super(EncryptedDisk, self).__init__(*args, **kwargs)


class BitlockerDisk(EncryptedDisk):
  """Bitlocker encrypted disk file evidence.

  Attributes:
    recovery_key: A string of the recovery key for this disk
    password: A string of the password used for this disk. If recovery key
        is used, this argument is ignored
    unencrypted_path: A string to the unencrypted local path
  """

  REQUIRED_ATTRIBUTES = ['recovery_key', 'password']

  def __init__(self, recovery_key=None, password=None, *args, **kwargs):
    """Initialization for Bitlocker disk evidence object"""
    self.recovery_key = recovery_key
    self.password = password
    super(BitlockerDisk, self).__init__(*args, **kwargs)
    self.encryption_type = self.__class__.__name__


class APFSEncryptedDisk(EncryptedDisk):
  """APFS encrypted disk file evidence.

  Attributes:
    recovery_key: A string of the recovery key for this disk
    password: A string of the password used for this disk. If recovery key
        is used, this argument is ignored
    unencrypted_path: A string to the unencrypted local path
  """

  REQUIRED_ATTRIBUTES = ['recovery_key', 'password']

  def __init__(self, recovery_key=None, password=None, *args, **kwargs):
    """Initialization for Bitlocker disk evidence object"""
    self.recovery_key = recovery_key
    self.password = password
    super(APFSEncryptedDisk, self).__init__(*args, **kwargs)
    self.encryption_type = self.__class__.__name__


class GoogleCloudDisk(RawDisk):
  """Evidence object for a Google Cloud Disk.

  Attributes:
    project: The cloud project name this disk is associated with.
    zone: The geographic zone.
    disk_name: The cloud disk name.
  """

  REQUIRED_ATTRIBUTES = ['disk_name', 'project', 'zone']

  def __init__(self, project=None, zone=None, disk_name=None, *args, **kwargs):
    """Initialization for Google Cloud Disk."""
    self.project = project
    self.zone = zone
    self.disk_name = disk_name
    super(GoogleCloudDisk, self).__init__(*args, **kwargs)
    self.cloud_only = True

<<<<<<< HEAD
  def _preprocess(self):
    self.device_path, partition_paths = google_cloud.PreprocessAttachDisk(
        self.disk_name)

    self.mount_path = mount_local.PreprocessMountDisk(
        partition_paths, self.mount_partition)
    self.local_path = self.device_path
=======
  def _preprocess(self, _):
    self.local_path = google_cloud.PreprocessAttachDisk(self.disk_name)
>>>>>>> 98d0b408

  def _postprocess(self):
    mount_local.PostprocessUnmountPath(self.mount_path)
    google_cloud.PostprocessDetachDisk(self.disk_name, self.device_path)


class GoogleCloudDiskRawEmbedded(GoogleCloudDisk):
  """Evidence object for raw disks embedded in Persistent Disks.

  This is for a raw image file that is located in the filesystem of a mounted
  GCP Persistent Disk.  This can be useful if you want to process a raw disk
  image originating from outside cloud, and it is much more performant and
  reliable option than reading it directly from GCS FUSE.

  Attributes:
    embedded_path: The path of the raw disk image inside the Persistent Disk
  """

  REQUIRED_ATTRIBUTES = [
      'disk_name', 'project', 'zone', 'embedded_partition', 'embedded_path'
  ]

  def __init__(
      self, embedded_path=None, embedded_partition=None, *args, **kwargs):
    """Initialization for Google Cloud Disk containing a raw disk image."""
    self.embedded_path = embedded_path
    self.embedded_partition = embedded_partition
    super(GoogleCloudDiskRawEmbedded, self).__init__(*args, **kwargs)

<<<<<<< HEAD
    # This Evidence needs to have a GoogleCloudDisk as a parent
    self.context_dependent = True

  def _preprocess(self):
    rawdisk_path = os.path.join(
        self.parent_evidence.mount_path, self.embedded_path)
    if not os.path.exists(rawdisk_path):
      raise TurbiniaException(
          'Unable to find raw disk image {0:s} in GoogleCloudDisk'.format(
              rawdisk_path))
    self.device_path, partition_paths = mount_local.PreprocessLosetup(
        rawdisk_path)

=======
  def _preprocess(self, _):
    self.local_path = google_cloud.PreprocessAttachDisk(self.disk_name)
    self.loopdevice_path = mount_local.PreprocessLosetup(self.local_path)
>>>>>>> 98d0b408
    self.mount_path = mount_local.PreprocessMountDisk(
        partition_paths, self.mount_partition)
    self.local_path = self.device_path

  def _postprocess(self):
    mount_local.PostprocessUnmountPath(self.mount_path)
    mount_local.PostprocessDeleteLosetup(self.device_path)


class PlasoFile(Evidence):
  """Plaso output file evidence.

  Attributes:
    plaso_version: The version of plaso that processed this file.
  """

  def __init__(self, plaso_version=None, *args, **kwargs):
    """Initialization for Plaso File evidence."""
    self.plaso_version = plaso_version
    super(PlasoFile, self).__init__(copyable=True, *args, **kwargs)
    self.save_metadata = True


class PlasoCsvFile(PlasoFile):
  """Psort output file evidence.  """

  def __init__(self, plaso_version=None, *args, **kwargs):
    """Initialization for Plaso File evidence."""
    self.plaso_version = plaso_version
    super(PlasoCsvFile, self).__init__(copyable=True, *args, **kwargs)
    self.save_metadata = False


# TODO(aarontp): Find a way to integrate this into TurbiniaTaskResult instead.
class ReportText(Evidence):
  """Text data for general reporting."""

  def __init__(self, text_data=None, *args, **kwargs):
    self.text_data = text_data
    super(ReportText, self).__init__(copyable=True, *args, **kwargs)


class FinalReport(ReportText):
  """Report format for the final complete Turbinia request report."""

  def __init__(self, *args, **kwargs):
    super(FinalReport, self).__init__(*args, **kwargs)
    self.save_metadata = True


class TextFile(Evidence):
  """Text data."""

  def __init__(self, *args, **kwargs):
    super(TextFile, self).__init__(copyable=True, *args, **kwargs)


class FilteredTextFile(TextFile):
  """Filtered text data."""
  pass


class ExportedFileArtifact(Evidence):
  """Exported file artifact."""

  REQUIRED_ATTRIBUTES = ['artifact_name']

  def __init__(self, artifact_name=None, *args, **kwargs):
    """Initializes an exported file artifact."""
    super(ExportedFileArtifact, self).__init__(copyable=True, *args, **kwargs)
    self.artifact_name = artifact_name


class VolatilityReport(TextFile):
  """Volatility output file data."""
  pass


class RawMemory(Evidence):
  """Evidence object for Memory based evidence.

  Attributes:
    profile (string): Volatility profile used for the analysis
    module_list (list): Module used for the analysis
    """

  REQUIRED_ATTRIBUTES = ['module_list', 'profile']

  def __init__(self, module_list=None, profile=None, *args, **kwargs):
    """Initialization for raw memory evidence object."""
    super(RawMemory, self).__init__(*args, **kwargs)
    self.profile = profile
    self.module_list = module_list


class BinaryExtraction(CompressedDirectory):
  """Binaries extracted from evidence."""
  pass<|MERGE_RESOLUTION|>--- conflicted
+++ resolved
@@ -376,17 +376,12 @@
     self.size = size
     super(RawDisk, self).__init__(*args, **kwargs)
 
-<<<<<<< HEAD
-  def _preprocess(self):
+  def _preprocess(self, _):
     self.device_path, partition_paths = mount_local.PreprocessLosetup(
         self.source_path)
     self.mount_path = mount_local.PreprocessMountDisk(
         partition_paths, self.mount_partition)
     self.local_path = self.device_path
-=======
-  def _preprocess(self, _):
-    self.loopdevice_path = mount_local.PreprocessLosetup(self.local_path)
->>>>>>> 98d0b408
 
   def _postprocess(self):
     mount_local.PostprocessUnmountPath(self.mount_path)
@@ -473,18 +468,13 @@
     super(GoogleCloudDisk, self).__init__(*args, **kwargs)
     self.cloud_only = True
 
-<<<<<<< HEAD
-  def _preprocess(self):
+  def _preprocess(self, _):
     self.device_path, partition_paths = google_cloud.PreprocessAttachDisk(
         self.disk_name)
 
     self.mount_path = mount_local.PreprocessMountDisk(
         partition_paths, self.mount_partition)
     self.local_path = self.device_path
-=======
-  def _preprocess(self, _):
-    self.local_path = google_cloud.PreprocessAttachDisk(self.disk_name)
->>>>>>> 98d0b408
 
   def _postprocess(self):
     mount_local.PostprocessUnmountPath(self.mount_path)
@@ -514,11 +504,10 @@
     self.embedded_partition = embedded_partition
     super(GoogleCloudDiskRawEmbedded, self).__init__(*args, **kwargs)
 
-<<<<<<< HEAD
     # This Evidence needs to have a GoogleCloudDisk as a parent
     self.context_dependent = True
 
-  def _preprocess(self):
+  def _preprocess(self, _):
     rawdisk_path = os.path.join(
         self.parent_evidence.mount_path, self.embedded_path)
     if not os.path.exists(rawdisk_path):
@@ -528,11 +517,6 @@
     self.device_path, partition_paths = mount_local.PreprocessLosetup(
         rawdisk_path)
 
-=======
-  def _preprocess(self, _):
-    self.local_path = google_cloud.PreprocessAttachDisk(self.disk_name)
-    self.loopdevice_path = mount_local.PreprocessLosetup(self.local_path)
->>>>>>> 98d0b408
     self.mount_path = mount_local.PreprocessMountDisk(
         partition_paths, self.mount_partition)
     self.local_path = self.device_path
