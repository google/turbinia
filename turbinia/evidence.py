# -*- coding: utf-8 -*-
# Copyright 2017 Google Inc.
#
# Licensed under the Apache License, Version 2.0 (the "License");
# you may not use this file except in compliance with the License.
# You may obtain a copy of the License at
#
#      http://www.apache.org/licenses/LICENSE-2.0
#
# Unless required by applicable law or agreed to in writing, software
# distributed under the License is distributed on an "AS IS" BASIS,
# WITHOUT WARRANTIES OR CONDITIONS OF ANY KIND, either express or implied.
# See the License for the specific language governing permissions and
# limitations under the License.
"""Turbinia Evidence objects."""

from __future__ import unicode_literals

import json
import os
import sys

from turbinia import config
from turbinia import TurbiniaException
from turbinia.processors import mount_local

# pylint: disable=keyword-arg-before-vararg

config.LoadConfig()
if config.TASK_MANAGER.lower() == 'psq':
  from turbinia.processors import google_cloud


def evidence_decode(evidence_dict):
  """Decode JSON into appropriate Evidence object.

  Args:
    evidence_dict: JSON serializable evidence object (i.e. a dict post JSON
                   decoding).

  Returns:
    An instantiated Evidence object (or a sub-class of it).

  Raises:
    TurbiniaException: If input is not a dict, does not have a type attribute,
                       or does not deserialize to an evidence object.
  """
  if not isinstance(evidence_dict, dict):
    raise TurbiniaException(
        'Evidence_dict is not a dictionary, type is {0:s}'.format(
            str(type(evidence_dict))))

  type_ = evidence_dict.get('type', None)
  if not type_:
    raise TurbiniaException(
        'No Type attribute for evidence object [{0:s}]'.format(
            str(evidence_dict)))

  try:
    evidence = getattr(sys.modules[__name__], type_)()
  except AttributeError:
    raise TurbiniaException(
        'No Evidence object of type {0:s} in evidence module'.format(type_))

  evidence.__dict__ = evidence_dict
  if evidence_dict['parent_evidence']:
    evidence.parent_evidence = evidence_decode(evidence_dict['parent_evidence'])
  return evidence


class Evidence(object):
  """Evidence object for processing.

  In most cases, these objects will just contain metadata about the actual
  evidence.

  Attributes:
    config (dict): Configuration options from the request to be used when
        processing this evidence.
<<<<<<< HEAD
    cloud_only: Set to True for evidence types that can only be processed in a
        cloud environment, e.g. GoogleCloudDisk.
    context_dependent: Whether this evidence is required to be built upon the
        context of a parent evidence.
    copyable: Whether this evidence can be copied.  This will be set to True for
        object types that we want to copy to/from storage (e.g. PlasoFile, but
        not RawDisk).
    description: Description of evidence.
    device_path (string): Path to a relevant 'raw' data source (ie: a block
        device or a raw disk image).
    mount_path (string): Path to a mounted file system (if relevant).
    name: Name of evidence.
    local_path (string): Path to the processed data (can be a blockdevice or a
        directory).
    saved_path (string): Path to secondary location evidence is saved for later
=======
    cloud_only (bool): Set to True for evidence types that can only be processed
        in a cloud environment, e.g. GoogleCloudDisk.
    context_dependent (bool): Whether this evidence is required to be built upon
        the context of a parent evidence.
    copyable (bool): Whether this evidence can be copied.  This will be set to
        True for object types that we want to copy to/from storage (e.g.
        PlasoFile, but not RawDisk).
    name (str): Name of evidence.
    description (str): Description of evidence.
    saved_path (str): Path to secondary location evidence is saved for later
>>>>>>> 1afcce4b
        retrieval (e.g. GCS).
    saved_path_type (str): The name of the output writer that saved evidence
        to the saved_path location.
<<<<<<< HEAD
    source: String indicating where evidence came from (including tool version
        that created it, if appropriate).
    source_path (string): Path to the un-processed source data for the Evidence.
    tags: dict of extra tags associated with this evidence.
    request_id: The id of the request this evidence came from, if any.
    parent_evidence: The Evidence object that was used to generate this one, and
        which pre/post process methods we need to re-execute to access data
        relevant to us.
=======
    source (str): String indicating where evidence came from (including tool
        version that created it, if appropriate).
    local_path (str): A string of the local_path to the evidence.
    tags (dict): Extra tags associated with this evidence.
    request_id (str): The id of the request this evidence came from, if any.
    parent_evidence (Evidence): The Evidence object that was used to generate
        this one, and which pre/post process methods we need to re-execute to
        access data relevant to us.
    save_metadata (bool): Evidence with this property set will save a metadata
        file alongside the Evidence when saving to external storage.  The
        metadata file will contain all of the key=value pairs sent along with
        the processing request in the recipe.  The output is in JSON format
>>>>>>> 1afcce4b
  """

  # The list of attributes a given piece of Evidence requires to be set
  REQUIRED_ATTRIBUTES = []

  def __init__(
      self, name=None, description=None, source=None, source_path=None,
      tags=None, request_id=None):
    """Initialization for Evidence."""
    self.copyable = False
    self.config = {}
    self.context_dependent = False
    self.cloud_only = False
    self.description = description
    self.device_path = None
    self.mount_path = None
    self.source = source
    self.source_path = source_path
    self.tags = tags if tags else {}
    self.request_id = request_id
    self.parent_evidence = None
    self.save_metadata = False

    self.local_path = source_path

    # List of jobs that have processed this evidence
    self.processed_by = []
    self.type = self.__class__.__name__
    self.name = name if name else self.type
    self.saved_path = None
    self.saved_path_type = None

    if self.copyable and not self.local_path:
      raise TurbiniaException('A copyable evidence needs a source_path')

  def __str__(self):
    return '{0:s}:{1:s}:{2!s}'.format(self.type, self.name, self.source_path)

  def __repr__(self):
    return self.__str__()

  def serialize(self):
    """Return JSON serializable object."""
    serialized_evidence = self.__dict__.copy()
    if self.parent_evidence:
      serialized_evidence['parent_evidence'] = self.parent_evidence.serialize()
    return serialized_evidence

  def to_json(self):
    """Convert object to JSON.

    Returns:
      A JSON serialized string of the current object.

    Raises:
      TurbiniaException: If serialization error occurs.
    """
    try:
      serialized = json.dumps(self.serialize())
    except TypeError as e:
      msg = 'JSON serialization of evidence object {0:s} failed: {1:s}'.format(
          self.type, str(e))
      raise TurbiniaException(msg)

    return serialized

  def _preprocess(self):
    """Preprocess this evidence prior to task running.

    This gets run in the context of the local task execution on the worker
    nodes prior to the task itself running.  This can be used to prepare the
    evidence to be processed (e.g. attach a cloud disk, mount a local disk etc).
    """
    pass

  def _postprocess(self):
    """Postprocess this evidence after the task runs.

    This gets run in the context of the local task execution on the worker
    nodes after the task has finished.  This can be used to clean-up after the
    evidence is processed (e.g. detach a cloud disk, etc,).
    """
    pass

  def preprocess(self):
    """Runs the possible parent's evidence preprocessing code, then ours.

    This is a wrapper function that will call the chain of pre-processors
    starting with the most distant ancestor.  After all of the ancestors have
    been processed, then we run our pre-processor.
    """
    if self.context_dependent:
      if not self.parent_evidence:
        raise TurbiniaException(
            'Evidence of type {0:s} needs parent_evidence to be set'.format(
                self.type))
      self.parent_evidence.preprocess()
    self._preprocess()

  def postprocess(self):
    """Runs our postprocessing code, then our possible parent's evidence.

    This is is a wrapper function that will run our post-processor, and will
    then recurse down the chain of parent Evidence and run those post-processors
    in order.
    """
    self._postprocess()
    if self.parent_evidence:
      self.parent_evidence.postprocess()

  def validate(self):
    """Runs validation to verify evidence meets minimum requirements.

    This default implementation will just check that the attributes listed in
    REQUIRED_ATTRIBUTES are set, but other evidence types can override this
    method to implement their own more stringent checks as needed.  This is
    called by the worker, prior to the pre/post-processors running.

    Raises:
      TurbiniaException: If validation fails
    """
    for attribute in self.REQUIRED_ATTRIBUTES:
      attribute_value = getattr(self, attribute, None)
      if not attribute_value:
        message = (
            'Evidence validation failed: Required attribute {0:s} for class '
            '{1:s} is not set. Please check original request.'.format(
                attribute, self.name))
        raise TurbiniaException(message)


class Directory(Evidence):
  """Filesystem directory evidence."""
  pass


class ChromiumProfile(Evidence):
  """Chromium based browser profile evidence.

  Attributes:
    browser_type: The type of browser.
      Supported options are Chrome (default) and Brave.
    format: Output format (default is sqlite, other options are xlsx and jsonl)
  """

  REQUIRED_ATTRIBUTES = ['browser_type', 'output_format']

  def __init__(self, browser_type=None, output_format=None, *args, **kwargs):
    """Initialization for chromium profile evidence object."""
    self.copyable = True
    super(ChromiumProfile, self).__init__(*args, **kwargs)
    self.browser_type = browser_type
    self.output_format = output_format


class RawDisk(Evidence):
  """Evidence object for Disk based evidence.

  Attributes:
    mount_partition: The mount partition for this disk (if any).
    size: The size of the disk in bytes.
  """

  def __init__(self, mount_partition=1, size=None, *args, **kwargs):
    """Initialization for raw disk evidence object."""

    if mount_partition < 1:
      raise TurbiniaException(
          'Partition numbers start at 1, but was given {0:d}'.format(
              mount_partition))

    self.mount_partition = mount_partition
    self.size = size
    super(RawDisk, self).__init__(*args, **kwargs)

  def _preprocess(self):
    self.device_path, partition_paths = mount_local.PreprocessLosetup(
        self.source_path)
    self.mount_path = mount_local.PreprocessMountDisk(
        partition_paths, self.mount_partition)
    self.local_path = self.device_path

  def _postprocess(self):
    mount_local.PostprocessUnmountPath(self.mount_path)
    mount_local.PostprocessDeleteLosetup(self.device_path)


class EncryptedDisk(RawDisk):
  """Encrypted disk file evidence.

  Attributes:
    encryption_type: The type of encryption used, e.g. FileVault or Bitlocker.
    encryption_key: A string of the encryption key used for this disk.
    unencrypted_path: A string to the unencrypted local path
  """

  def __init__(
      self, encryption_type=None, encryption_key=None, unencrypted_path=None,
      *args, **kwargs):
    """Initialization for Encrypted disk evidence objects."""
    # TODO(aarontp): Make this an enum, or limited list
    self.encryption_type = encryption_type
    self.encryption_key = encryption_key
    # self.local_path will be the encrypted path
    self.unencrypted_path = unencrypted_path
    super(EncryptedDisk, self).__init__(*args, **kwargs)


class BitlockerDisk(EncryptedDisk):
  """Bitlocker encrypted disk file evidence.

  Attributes:
    recovery_key: A string of the recovery key for this disk
    password: A string of the password used for this disk. If recovery key
        is used, this argument is ignored
    unencrypted_path: A string to the unencrypted local path
  """

  REQUIRED_ATTRIBUTES = ['recovery_key', 'password']

  def __init__(self, recovery_key=None, password=None, *args, **kwargs):
    """Initialization for Bitlocker disk evidence object"""
    self.recovery_key = recovery_key
    self.password = password
    super(BitlockerDisk, self).__init__(*args, **kwargs)
    self.encryption_type = self.__class__.__name__


class APFSEncryptedDisk(EncryptedDisk):
  """APFS encrypted disk file evidence.

  Attributes:
    recovery_key: A string of the recovery key for this disk
    password: A string of the password used for this disk. If recovery key
        is used, this argument is ignored
    unencrypted_path: A string to the unencrypted local path
  """

  REQUIRED_ATTRIBUTES = ['recovery_key', 'password']

  def __init__(self, recovery_key=None, password=None, *args, **kwargs):
    """Initialization for Bitlocker disk evidence object"""
    self.recovery_key = recovery_key
    self.password = password
    super(APFSEncryptedDisk, self).__init__(*args, **kwargs)
    self.encryption_type = self.__class__.__name__


class GoogleCloudDisk(RawDisk):
  """Evidence object for a Google Cloud Disk.

  Attributes:
    project: The cloud project name this disk is associated with.
    zone: The geographic zone.
    disk_name: The cloud disk name.
  """

  REQUIRED_ATTRIBUTES = ['disk_name', 'project', 'zone']

  def __init__(self, project=None, zone=None, disk_name=None, *args, **kwargs):
    """Initialization for Google Cloud Disk."""
    self.project = project
    self.zone = zone
    self.disk_name = disk_name
    super(GoogleCloudDisk, self).__init__(*args, **kwargs)
    self.cloud_only = True

  def _preprocess(self):
    self.device_path, partition_paths = google_cloud.PreprocessAttachDisk(
        self.disk_name)

    self.mount_path = mount_local.PreprocessMountDisk(
        partition_paths, self.mount_partition)
    self.local_path = self.device_path

  def _postprocess(self):
    mount_local.PostprocessUnmountPath(self.mount_path)
    google_cloud.PostprocessDetachDisk(self.disk_name, self.device_path)


class GoogleCloudDiskRawEmbedded(GoogleCloudDisk):
  """Evidence object for raw disks embedded in Persistent Disks.

  This is for a raw image file that is located in the filesystem of a mounted
  GCP Persistent Disk.  This can be useful if you want to process a raw disk
  image originating from outside cloud, and it is much more performant and
  reliable option than reading it directly from GCS FUSE.

  Attributes:
    embedded_path: The path of the raw disk image inside the Persistent Disk
  """

  REQUIRED_ATTRIBUTES = [
      'disk_name', 'project', 'zone', 'embedded_partition', 'embedded_path'
  ]

  def __init__(
      self, embedded_path=None, embedded_partition=None, *args, **kwargs):
    """Initialization for Google Cloud Disk containing a raw disk image."""
    self.embedded_path = embedded_path
    self.embedded_partition = embedded_partition
    super(GoogleCloudDiskRawEmbedded, self).__init__(*args, **kwargs)

    # This Evidence needs to have a GoogleCloudDisk as a parent
    self.context_dependent = True

  def _preprocess(self):
    rawdisk_path = os.path.join(
        self.parent_evidence.mount_path, self.embedded_path)
    if not os.path.exists(rawdisk_path):
      raise TurbiniaException(
          'Unable to find raw disk image {0:s} in GoogleCloudDisk'.format(
              rawdisk_path))
    self.device_path, partition_paths = mount_local.PreprocessLosetup(
        rawdisk_path)

    self.mount_path = mount_local.PreprocessMountDisk(
        partition_paths, self.mount_partition)
    self.local_path = self.device_path

  def _postprocess(self):
    mount_local.PostprocessUnmountPath(self.mount_path)
    mount_local.PostprocessDeleteLosetup(self.device_path)


class PlasoFile(Evidence):
  """Plaso output file evidence.

  Attributes:
    plaso_version: The version of plaso that processed this file.
  """

  def __init__(self, plaso_version=None, *args, **kwargs):
    """Initialization for Plaso File evidence."""
    self.plaso_version = plaso_version
    self.copyable = True
<<<<<<< HEAD
    super(PlasoFile, self).__init__(*args, **kwargs)
=======
    self.save_metadata = True
>>>>>>> 1afcce4b


class PlasoCsvFile(PlasoFile):
  """Psort output file evidence.  """

  def __init__(self, plaso_version=None, *args, **kwargs):
    """Initialization for Plaso File evidence."""
    self.plaso_version = plaso_version
    super(PlasoCsvFile, self).__init__(*args, **kwargs)
    self.save_metadata = False


# TODO(aarontp): Find a way to integrate this into TurbiniaTaskResult instead.
class ReportText(Evidence):
  """Text data for general reporting."""

  def __init__(self, text_data=None, *args, **kwargs):
    self.text_data = text_data
    self.copyable = True
    super(ReportText, self).__init__(*args, **kwargs)


class TextFile(Evidence):
  """Text data."""

  def __init__(self, *args, **kwargs):
    self.copyable = True
    super(TextFile, self).__init__(*args, **kwargs)


class FilteredTextFile(TextFile):
  """Filtered text data."""
  pass


class ExportedFileArtifact(Evidence):
  """Exported file artifact."""

  REQUIRED_ATTRIBUTES = ['artifact_name']

  def __init__(self, artifact_name=None):
    """Initializes an exported file artifact."""
    self.copyable = True
    super(ExportedFileArtifact, self).__init__()
    self.artifact_name = artifact_name


class VolatilityReport(TextFile):
  """Volatility output file data."""
  pass


class RawMemory(Evidence):
  """Evidence object for Memory based evidence.

  Attributes:
    profile (string): Volatility profile used for the analysis
    module_list (list): Module used for the analysis
    """

  REQUIRED_ATTRIBUTES = ['module_list', 'profile']

  def __init__(self, module_list=None, profile=None, *args, **kwargs):
    """Initialization for raw memory evidence object."""
    super(RawMemory, self).__init__(*args, **kwargs)
    self.profile = profile
    self.module_list = module_list<|MERGE_RESOLUTION|>--- conflicted
+++ resolved
@@ -77,23 +77,6 @@
   Attributes:
     config (dict): Configuration options from the request to be used when
         processing this evidence.
-<<<<<<< HEAD
-    cloud_only: Set to True for evidence types that can only be processed in a
-        cloud environment, e.g. GoogleCloudDisk.
-    context_dependent: Whether this evidence is required to be built upon the
-        context of a parent evidence.
-    copyable: Whether this evidence can be copied.  This will be set to True for
-        object types that we want to copy to/from storage (e.g. PlasoFile, but
-        not RawDisk).
-    description: Description of evidence.
-    device_path (string): Path to a relevant 'raw' data source (ie: a block
-        device or a raw disk image).
-    mount_path (string): Path to a mounted file system (if relevant).
-    name: Name of evidence.
-    local_path (string): Path to the processed data (can be a blockdevice or a
-        directory).
-    saved_path (string): Path to secondary location evidence is saved for later
-=======
     cloud_only (bool): Set to True for evidence types that can only be processed
         in a cloud environment, e.g. GoogleCloudDisk.
     context_dependent (bool): Whether this evidence is required to be built upon
@@ -104,23 +87,17 @@
     name (str): Name of evidence.
     description (str): Description of evidence.
     saved_path (str): Path to secondary location evidence is saved for later
->>>>>>> 1afcce4b
         retrieval (e.g. GCS).
     saved_path_type (str): The name of the output writer that saved evidence
         to the saved_path location.
-<<<<<<< HEAD
-    source: String indicating where evidence came from (including tool version
-        that created it, if appropriate).
-    source_path (string): Path to the un-processed source data for the Evidence.
-    tags: dict of extra tags associated with this evidence.
-    request_id: The id of the request this evidence came from, if any.
-    parent_evidence: The Evidence object that was used to generate this one, and
-        which pre/post process methods we need to re-execute to access data
-        relevant to us.
-=======
     source (str): String indicating where evidence came from (including tool
         version that created it, if appropriate).
-    local_path (str): A string of the local_path to the evidence.
+    local_path (str): Path to the processed data (can be a blockdevice or a
+        directory).
+    device_path (str): Path to a relevant 'raw' data source (ie: a block
+        device or a raw disk image).
+    source_path (str): Path to the un-processed source data for the Evidence.
+    mount_path (str): Path to a mounted file system (if relevant).
     tags (dict): Extra tags associated with this evidence.
     request_id (str): The id of the request this evidence came from, if any.
     parent_evidence (Evidence): The Evidence object that was used to generate
@@ -130,7 +107,6 @@
         file alongside the Evidence when saving to external storage.  The
         metadata file will contain all of the key=value pairs sent along with
         the processing request in the recipe.  The output is in JSON format
->>>>>>> 1afcce4b
   """
 
   # The list of attributes a given piece of Evidence requires to be set
@@ -467,11 +443,8 @@
     """Initialization for Plaso File evidence."""
     self.plaso_version = plaso_version
     self.copyable = True
-<<<<<<< HEAD
     super(PlasoFile, self).__init__(*args, **kwargs)
-=======
     self.save_metadata = True
->>>>>>> 1afcce4b
 
 
 class PlasoCsvFile(PlasoFile):
