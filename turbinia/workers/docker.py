# Copyright 2015 Google Inc.
#
# Licensed under the Apache License, Version 2.0 (the "License");
# you may not use this file except in compliance with the License.
# You may obtain a copy of the License at
#
#      http://www.apache.org/licenses/LICENSE-2.0
#
# Unless required by applicable law or agreed to in writing, software
# distributed under the License is distributed on an "AS IS" BASIS,
# WITHOUT WARRANTIES OR CONDITIONS OF ANY KIND, either express or implied.
# See the License for the specific language governing permissions and
# limitations under the License.
"""Task for running docker-explorer."""

from __future__ import unicode_literals

import json
import logging
import subprocess

from turbinia import TurbiniaException
from turbinia.evidence import DockerContainer
from turbinia.evidence import EvidenceState as state
from turbinia.lib import utils
from turbinia.workers import Priority
from turbinia.workers import TurbiniaTask
from turbinia.lib.docker_manager import GetDockerPath
from turbinia import config

log = logging.getLogger('turbinia')


class DockerContainersEnumerationTask(TurbiniaTask):
  """Enumerates Docker containers on Linux"""

  REQUIRED_STATES = [state.ATTACHED, state.MOUNTED]

  def GetContainers(self, evidence):
    """Lists the containers from an input Evidence.

    We use subprocess to run the DockerExplorer script, instead of using the
    Python module, because we need to make sure all DockerExplorer code runs
    as root.

    Args:
      evidence (Evidence): the input Evidence.

    Returns:
      a list(dict) containing information about the containers found.

    Raises:
      TurbiniaException: when the docker-explorer tool cannot be found or failed
          to run.
    """
    config.LoadConfig()
    docker_dir = GetDockerPath(evidence.mount_path)

    containers_info = None

    # TODO(rgayon): use docker-explorer exposed constant when
    # https://github.com/google/docker-explorer/issues/80 is in.
    de_binary = utils.get_exe_path('de.py')
    if not de_binary:
      raise TurbiniaException('Cannot find de.py in path')

    docker_explorer_command = ['sudo', de_binary]

    if config.DEBUG_TASKS or evidence.config.get('debug_tasks'):
      docker_explorer_command.append('-d')

    docker_explorer_command.extend(['-r', docker_dir, 'list', 'all_containers'])

    log.info('Running {0:s}'.format(' '.join(docker_explorer_command)))
    try:
      json_string = subprocess.check_output(docker_explorer_command).decode(
          'utf-8')
<<<<<<< HEAD

      if "is not a Docker directory" in json_string:
        return containers_info

=======
>>>>>>> f9da5894
      containers_info = json.loads(json_string)
    except json.JSONDecodeError as e:
      raise TurbiniaException(
          'Error decoding JSON output from de.py: {0!s} {1!s}'.format(
              e, json_string))
    except subprocess.CalledProcessError as e:
      raise TurbiniaException('de.py returned an error: {0!s}'.format(e))

    return containers_info

  def run(self, evidence, result):
    """Run the docker-explorer tool to list containerss.

    Args:
       evidence (Evidence object):  The evidence to process
       result (TurbiniaTaskResult): The object to place task results into.

    Returns:
      TurbiniaTaskResult object.
    """

    status_report = ''
    success = False

    status_report = (
        'Error enumerating Docker containers, evidence has no mounted '
        'filesystem')
    found_containers = []
    try:
      containers_info = self.GetContainers(evidence)
      for container_info in containers_info:
        container_id = container_info.get('container_id')
        found_containers.append(container_id)
        container_evidence = DockerContainer(container_id=container_id)
        result.add_evidence(container_evidence, evidence.config)
      success = True
      status_report = 'Found {0!s} containers: {1:s}'.format(
          len(found_containers), ' '.join(found_containers))
    except TurbiniaException as e:
      status_report = 'Error enumerating Docker containers: {0!s}'.format(e)

    result.report_priority = Priority.LOW
    result.report_data = status_report
    result.close(self, success=success, status=status_report)
    return result<|MERGE_RESOLUTION|>--- conflicted
+++ resolved
@@ -75,13 +75,6 @@
     try:
       json_string = subprocess.check_output(docker_explorer_command).decode(
           'utf-8')
-<<<<<<< HEAD
-
-      if "is not a Docker directory" in json_string:
-        return containers_info
-
-=======
->>>>>>> f9da5894
       containers_info = json.loads(json_string)
     except json.JSONDecodeError as e:
       raise TurbiniaException(
