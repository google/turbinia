--- conflicted
+++ resolved
@@ -91,55 +91,7 @@
         TurbiniaTaskResult object.
     """
 
-<<<<<<< HEAD
     config.LoadConfig()
-=======
-    # TODO: Convert to using real recipes after
-    # https://github.com/google/turbinia/pull/486 is in.  For now we're just
-    # using the --recipe_config flag, and this can be used with colon separated
-    # values like:
-    # --recipe_config='artifact_filters=BrowserFoo:BrowserBar,parsers=foo:bar'
-    if evidence.config and evidence.config.get('artifact_filters'):
-      artifact_filters = evidence.config.get('artifact_filters')
-      artifact_filters = artifact_filters.replace(':', ',')
-    else:
-      artifact_filters = None
-
-    if evidence.config and evidence.config.get('parsers'):
-      parsers = evidence.config.get('parsers')
-      parsers = parsers.replace(':', ',')
-    else:
-      parsers = None
-
-    if evidence.config and evidence.config.get('file_filters'):
-      file_filters = evidence.config.get('file_filters')
-      file_filter_file = os.path.join(self.tmp_dir, 'file_filter.txt')
-      try:
-        with open(file_filter_file, 'wb') as file_filter_fh:
-          for filter_ in file_filters.split(':'):
-            file_filter_fh.write(filter_.encode('utf-8') + b'\n')
-      except IOError as exception:
-        message = 'Cannot write to filter file {0:s}: {1!s}'.format(
-            file_filter_file, exception)
-        result.close(self, success=False, status=message)
-        return result
-    else:
-      file_filters = None
-      file_filter_file = None
-
-    if evidence.config and evidence.config.get('vss'):
-      vss = evidence.config.get('vss')
-    else:
-      vss = 'none'
-
-    if evidence.config and evidence.config.get('yara_rules'):
-      yara_rules = evidence.config.get('yara_rules')
-      with NamedTemporaryFile(dir=self.tmp_dir, delete=False, mode='w') as fh:
-        yara_file_path = fh.name
-        fh.write(yara_rules)
-    else:
-      yara_rules = None
->>>>>>> 43457f7f
 
     # Write plaso file into tmp_dir because sqlite has issues with some shared
     # filesystems (e.g NFS).
@@ -147,30 +99,10 @@
     plaso_evidence = PlasoFile(source_path=plaso_file)
     plaso_log = os.path.join(self.output_dir, '{0:s}.log'.format(self.id))
 
-<<<<<<< HEAD
     cmd = self.build_plaso_command('log2timeline.py', self.task_config)
 
     if config.DEBUG_TASKS or self.task_config['debug_tasks']:
       cmd.append('-d')
-=======
-    # TODO(aarontp): Move these flags into a recipe
-    cmd = (
-        'log2timeline.py --status_view none --hashers all '
-        '--partition all -u').split()
-    if config.DEBUG_TASKS or evidence.config.get('debug_tasks'):
-      cmd.append('-d')
-    if artifact_filters:
-      cmd.extend(['--artifact_filters', artifact_filters])
-    if parsers:
-      cmd.extend(['--parsers', parsers])
-    if file_filters:
-      cmd.extend(['--file_filter', file_filter_file])
-    if yara_rules:
-      cmd.extend(['--yara_rules', yara_file_path])
-    cmd.extend(['--vss_stores', vss])
->>>>>>> 43457f7f
-
-    # TODO(dfjxs): This can be removed once APFS encryption is implemented
     # natively in Turbinia
     if isinstance(evidence, APFSEncryptedDisk):
       if evidence.recovery_key:
