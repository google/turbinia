# -*- coding: utf-8 -*-
# Copyright 2018 Google Inc.
#
# Licensed under the Apache License, Version 2.0 (the "License");
# you may not use this file except in compliance with the License.
# You may obtain a copy of the License at
#
#      http://www.apache.org/licenses/LICENSE-2.0
#
# Unless required by applicable law or agreed to in writing, software
# distributed under the License is distributed on an "AS IS" BASIS,
# WITHOUT WARRANTIES OR CONDITIONS OF ANY KIND, either express or implied.
# See the License for the specific language governing permissions and
# limitations under the License.
"""Turbinia task."""

from __future__ import unicode_literals

from copy import deepcopy
from datetime import datetime, timedelta
from enum import IntEnum
import getpass
import json
import logging
import os
import pickle
import platform
import pprint
import subprocess
import sys
import tempfile
import traceback
import uuid
import turbinia

import filelock

from turbinia import config
from turbinia.config import DATETIME_FORMAT
from turbinia.evidence import evidence_decode
from turbinia import output_manager
from turbinia import state_manager
from turbinia import TurbiniaException
from turbinia import log_and_report
from turbinia.lib import docker_manager
from prometheus_client import Gauge
from prometheus_client import Histogram
<<<<<<< HEAD
=======

METRICS = {}
>>>>>>> 7c02e5e3

log = logging.getLogger('turbinia')

turbinia_worker_tasks_started_total = Gauge(
    'turbinia_worker_tasks_started_total',
    'Total number of started worker tasks')
turbinia_worker_tasks_completed_total = Gauge(
    'turbinia_worker_tasks_completed_total',
    'Total number of completed worker tasks')
turbinia_worker_tasks_queued_total = Gauge(
    'turbinia_worker_tasks_queued_total', 'Total number of queued worker tasks')
turbinia_worker_tasks_failed_total = Gauge(
    'turbinia_worker_tasks_failed_total', 'Total number of failed worker tasks')


class Priority(IntEnum):
  """Reporting priority enum to store common values.

  Priorities can be anything in the range of 0-100, where 0 is the highest
  priority.
  """
  LOW = 80
  MEDIUM = 50
  HIGH = 20
  CRITICAL = 10


class TurbiniaTaskResult:
  """Object to store task results to be returned by a TurbiniaTask.

  Attributes:
      base_output_dir: Base path for local output
      closed: Boolean indicating whether this result is closed
      output_dir: Full path for local output
      error: Dict of error data ('error' and 'traceback' are some valid keys)
      evidence: List of newly created Evidence objects.
      id: Unique Id of result (string of hex)
      input_evidence: The evidence this task processed.
      job_id (str): The ID of the Job that generated this Task/TaskResult
      report_data (string): Markdown data that can be used in a Turbinia report.
      report_priority (int): Value between 0-100 (0 is the highest priority) to
          be used to order report sections.
      request_id: The id of the initial request to process this evidence.
      run_time: Length of time the task ran for.
      saved_paths: Paths where output has been saved.
      start_time: Datetime object of when the task was started
      status: A one line descriptive task status.
      successful: Bool indicating success status.
      task_id: Task ID of the parent task.
      task_name: Name of parent task.
      requester: The user who requested the task.
      state_manager: (DatastoreStateManager|RedisStateManager): State manager
        object to handle syncing with storage.
      worker_name: Name of worker task executed on.
      _log: A list of log messages
  """

  # The list of attributes that we will persist into storage
  STORED_ATTRIBUTES = [
      'worker_name', 'report_data', 'report_priority', 'run_time', 'status',
      'saved_paths', 'successful'
  ]

  def __init__(
      self, evidence=None, input_evidence=None, base_output_dir=None,
      request_id=None, job_id=None):
    """Initialize the TurbiniaTaskResult object."""

    self.closed = False
    self.evidence = evidence if evidence else []
    self.input_evidence = input_evidence
    self.id = uuid.uuid4().hex
    self.job_id = job_id
    self.base_output_dir = base_output_dir
    self.request_id = request_id

    self.task_id = None
    self.task_name = None
    self.requester = None
    self.output_dir = None

    self.report_data = None
    self.report_priority = Priority.MEDIUM
    self.start_time = datetime.now()
    self.run_time = None
    self.saved_paths = []
    self.successful = None
    self.status = None
    self.error = {}
    self.worker_name = platform.node()
    self.state_manager = None
    # TODO(aarontp): Create mechanism to grab actual python logging data.
    self._log = []

  def __str__(self):
    return pprint.pformat(vars(self), depth=3)

  def setup(self, task):
    """Handles initializing task based attributes, after object creation.

    Args:
      task (TurbiniaTask): The calling Task object

    Raises:
      TurbiniaException: If the Output Manager is not setup.
    """

    self.task_id = task.id
    self.task_name = task.name
    self.requester = task.requester
    self.state_manager = state_manager.get_state_manager()
    if task.output_manager.is_setup:
      _, self.output_dir = task.output_manager.get_local_output_dirs()
    else:
      raise TurbiniaException('Output Manager is not setup yet.')

  def close(self, task, success, status=None):
    """Handles closing of this result and writing logs.

    Normally this should be called by the Run method to make sure that the
    status, etc are set correctly, but if there is an exception thrown when the
    task executes, then run_wrapper will call this with default arguments
    indicating a failure.

    Args:
      task (TurbiniaTask): The calling Task object
      success: Bool indicating task success
      status: One line descriptive task status.
    """

    if self.closed:
      # Don't try to close twice.
      return
    self.successful = success
    self.run_time = datetime.now() - self.start_time
    if not status and self.successful:
      status = 'Completed successfully in {0:s} on {1:s}'.format(
          str(self.run_time), self.worker_name)
      turbinia_worker_tasks_completed_total.inc()
    elif not status and not self.successful:
      status = 'Run failed in {0:s} on {1:s}'.format(
          str(self.run_time), self.worker_name)
      turbinia_worker_tasks_failed_total.inc()
    self.log(status)
    self.status = status

    for evidence in self.evidence:
      if evidence.source_path:
        if os.path.exists(evidence.source_path):
          self.saved_paths.append(evidence.source_path)
          if not task.run_local and evidence.copyable:
            task.output_manager.save_evidence(evidence, self)
        else:
          self.log(
              'Evidence {0:s} has missing file at source_path {1!s} so '
              'not saving.'.format(evidence.name, evidence.source_path))
      else:
        self.log(
            'Evidence {0:s} has empty source_path so '
            'not saving.'.format(evidence.name))

      if not evidence.request_id:
        evidence.request_id = self.request_id

    if self.input_evidence:
      try:
        self.input_evidence.postprocess()
      # Adding a broad exception here because we want to try post-processing
      # to clean things up even after other failures in the task, so this could
      # also fail.
      # pylint: disable=broad-except
      except Exception as exception:
        message = 'Evidence post-processing for {0!s} failed: {1!s}'.format(
            self.input_evidence.name, exception)
        self.log(message, level=logging.ERROR)
    else:
      self.log(
          'No input evidence attached to the result object so post-processing '
          'cannot be run. This usually means there were previous failures '
          'during Task execution and this may result in resources (e.g. '
          'mounted disks) accumulating on the Worker.', level=logging.WARNING)

    # Now that we've post-processed the input_evidence, we can unset it
    # because we don't need to return it.
    self.input_evidence = None

    # Write result log info to file
    logfile = os.path.join(self.output_dir, 'worker-log.txt')
    # Create default log text just so that the worker log is created to
    # avoid confusion if it doesn't exist.
    if not self._log:
      self._log.append('No worker messages were logged.')
    if self.output_dir and os.path.exists(self.output_dir):
      with open(logfile, 'w') as f:
        f.write('\n'.join(self._log))
        f.write('\n')
      if not task.run_local:
        task.output_manager.save_local_file(logfile, self)

    self.closed = True
    log.debug('Result close successful. Status is [{0:s}]'.format(self.status))

  def log(self, message, level=logging.INFO, traceback_=None):
    """Log Task messages.

    Logs to both the result and the normal logging mechanism.

    Args:
      message (string): Message to log.
      level (int): Log level as defined by logging enums (e.g. logging.INFO)
      traceback (string): Trace message to log
    """
    self._log.append(message)
    if level == logging.DEBUG:
      log.debug(message)
    elif level == logging.INFO:
      log.info(message)
    elif level == logging.WARN:
      log.warn(message)
    elif level == logging.ERROR:
      log.error(message)
    elif level == logging.CRITICAL:
      log.critical(message)

    if traceback_:
      self.result.set_error(message, traceback_)

  def update_task_status(self, task, status=None):
    """Updates the task status and pushes it directly to datastore.

    Args:
      task (TurbiniaTask): The calling Task object
      status (str): Brief word or phrase for Task state. If not supplied, the
          existing Task status will be used.
    """
    if status:
      task.result.status = 'Task {0!s} is {1!s} on {2!s}'.format(
          self.task_name, status, self.worker_name)

    if self.state_manager:
      self.state_manager.update_task(task)
    else:
      self.log(
          'No state_manager initialized, not updating Task info', logging.DEBUG)

  def add_evidence(self, evidence, evidence_config):
    """Populate the results list.

    Args:
        evidence: Evidence object
        evidence_config (dict): The evidence config we want to associate with
            this object.  This will be passed in with the original evidence that
            was supplied to the task, so likely the caller will always want to
            use evidence_.config for this parameter.
    """
    # We want to enforce this here to make sure that any new Evidence objects
    # created also contain the config.  We could create a closure to do this
    # automatically, but the real fix is to attach this to a separate object.
    # See https://github.com/google/turbinia/issues/211 for more details.
    evidence.config = evidence_config
    if evidence.context_dependent:
      evidence.set_parent(self.input_evidence)

    self.evidence.append(evidence)

  def set_error(self, error, traceback_):
    """Add error and traceback.

    Args:
        error: Short string describing the error.
        traceback_: Traceback of the error.
    """
    self.error['error'] = str(error)
    self.error['traceback'] = str(traceback_)

  def serialize(self):
    """Creates serialized result object.

    Returns:
      dict: Object dictionary that is JSON serializable.
    """
    self.state_manager = None
    result_copy = deepcopy(self.__dict__)
    if self.run_time:
      result_copy['run_time'] = self.run_time.total_seconds()
    else:
      result_copy['run_time'] = None
    result_copy['start_time'] = self.start_time.strftime(DATETIME_FORMAT)
    if self.input_evidence:
      result_copy['input_evidence'] = None
    result_copy['evidence'] = [x.serialize() for x in self.evidence]

    return result_copy

  @classmethod
  def deserialize(cls, input_dict):
    """Converts an input dictionary back into a TurbiniaTaskResult object.

    Args:
      input_dict (dict): TurbiniaTaskResult object dictionary.

    Returns:
      TurbiniaTaskResult: Deserialized object.
    """
    result = TurbiniaTaskResult()
    result.__dict__.update(input_dict)
    if result.state_manager:
      result.state_manager = None
    if result.run_time:
      result.run_time = timedelta(seconds=result.run_time)
    result.start_time = datetime.strptime(result.start_time, DATETIME_FORMAT)
    if result.input_evidence:
      result.input_evidence = evidence_decode(result.input_evidence)
    result.evidence = [evidence_decode(x) for x in result.evidence]

    return result


class TurbiniaTask:
  """Base class for Turbinia tasks.

  Attributes:
      base_output_dir (str): The base directory that output will go into.
          Per-task directories will be created under this.
      id (str): Unique Id of task (string of hex)
      is_finalize_task (bool): Whether this is a finalize Task or not.
      job_id (str): Job ID the Task was created by.
      job_name (str): The name of the Job.
      last_update (datetime): A datetime object with the last time the task was
          updated.
      name (str): Name of task
      output_dir (str): The directory output will go into (including per-task
          folder).
      output_manager (OutputManager): The object that manages saving output.
      result (TurbiniaTaskResult): A TurbiniaTaskResult object.
      request_id (str): The id of the initial request to process this evidence.
      run_local (bool): Whether we are running locally without a Worker or not.
      state_key (str): A key used to manage task state
      stub (psq.task.TaskResult|celery.app.Task): The task manager
          implementation specific task stub that exists server side to keep a
          reference to the remote task objects.  For PSQ this is a task result
          object, but other implementations have their own stub objects.
      tmp_dir (str): Temporary directory for Task to write to.
      requester (str): The user who requested the task.
      _evidence_config (dict): The config that we want to pass to all new
            evidence created from this task.
  """

  # The list of attributes that we will persist into storage
  STORED_ATTRIBUTES = [
      'id', 'job_id', 'last_update', 'name', 'request_id', 'requester'
  ]

  # The list of evidence states that are required by a Task in order to run.
  # See `evidence.Evidence.preprocess()` docstrings for more details.
  REQUIRED_STATES = []

  def __init__(
      self, name=None, base_output_dir=None, request_id=None, requester=None):
    """Initialization for TurbiniaTask."""
    if base_output_dir:
      self.base_output_dir = base_output_dir
    else:
      self.base_output_dir = config.OUTPUT_DIR

    self.id = uuid.uuid4().hex
    self.is_finalize_task = False
    self.job_id = None
    self.job_name = None
    self.last_update = datetime.now()
    self.name = name if name else self.__class__.__name__
    self.output_dir = None
    self.output_manager = output_manager.OutputManager()
    self.result = None
    self.request_id = request_id
    self.run_local = False
    self.state_key = None
    self.stub = None
    self.tmp_dir = None
    self.turbinia_version = turbinia.__version__
    self.requester = requester if requester else 'user_unspecified'
    self._evidence_config = {}

  def serialize(self):
    """Converts the TurbiniaTask object into a serializable dict.

    Returns:
      Dict: Dictionary representing this object, ready to be serialized.
    """
    task_copy = deepcopy(self.__dict__)
    task_copy['output_manager'] = self.output_manager.__dict__
    task_copy['last_update'] = self.last_update.strftime(DATETIME_FORMAT)
    return task_copy

  @classmethod
  def deserialize(cls, input_dict):
    """Converts an input dictionary back into a TurbiniaTask object.

    Args:
      input_dict (dict): TurbiniaTask object dictionary.

    Returns:
      TurbiniaTask: Deserialized object.
    """
    from turbinia import client  # Avoid circular imports

    type_ = input_dict['name']
    try:
      task = getattr(sys.modules['turbinia.client'], type_)()
    except AttributeError:
      message = (
          "Could not import {0:s} object! Make sure it is imported where "
          "this method is defined.".format(type_))
      log.error(message)
      raise TurbiniaException(message)
    task.__dict__.update(input_dict)
    task.output_manager = output_manager.OutputManager()
    task.output_manager.__dict__.update(input_dict['output_manager'])
    task.last_update = datetime.strptime(
        input_dict['last_update'], DATETIME_FORMAT)
    return task

  @classmethod
  def check_worker_role(cls):
    """Checks whether the execution context is within a worker or nosetests.

    Returns:
      bool: If the current execution is in a worker or nosetests.
    """
    if config.TURBINIA_COMMAND in ('celeryworker', 'psqworker'):
      return True

    for arg in sys.argv:
      if 'nosetests' in arg:
        return True

    return False

  def evidence_setup(self, evidence):
    """Validates and processes the evidence.

    Args:
      evidence(Evidence): The Evidence to setup.

    Raises:
      TurbiniaException: If the Evidence can't be validated or the current
          state does not meet the required state.
    """
    evidence.validate()
    evidence.preprocess(self.tmp_dir, required_states=self.REQUIRED_STATES)

    # Final check to make sure that the required evidence state has been met
    # for Evidence types that have those capabilities.
    for state in self.REQUIRED_STATES:
      if state in evidence.POSSIBLE_STATES and not evidence.state.get(state):
        raise TurbiniaException(
            'Evidence {0!s} being processed by Task {1:s} requires Evidence '
            'to be in state {2:s}, but earlier pre-processors may have '
            'failed.  Current state is {3:s}. See previous logs for more '
            'information.'.format(
                evidence, self.name, state.name, evidence.format_state()))

  def get_metrics(self):
    """Gets histogram metric for current Task.

    Returns:
      prometheus_client.Historgram: For the current task, or None if they are not initialized.
    """
    global METRICS
    return METRICS.get(self.name.lower())

  def execute(
      self, cmd, result, save_files=None, log_files=None, new_evidence=None,
      close=False, shell=False, stderr_file=None, stdout_file=None,
      success_codes=None):
    """Executes a given binary and saves output.

    Args:
      cmd (list|string): Command arguments to run
      result (TurbiniaTaskResult): The result object to put data into.
      save_files (list): A list of files to save (files referenced by Evidence
          objects are automatically saved, so no need to include them).
      log_files (list): A list of files to save even if execution fails.
      new_evidence (list): These are new evidence objects created by the task.
          If the task is successful, they will be added to the result.
      close (bool): Whether to close out the result.
      shell (bool): Whether the cmd is in the form of a string or a list.
      success_codes (list(int)): Which return codes are considered successful.
      stderr_file (str): Path to location to save stderr.
      stdout_file (str): Path to location to save stdout.

    Returns:
      Tuple of the return code, and the TurbiniaTaskResult object
    """
    # Avoid circular dependency.
    from turbinia.jobs import manager as job_manager

    save_files = save_files if save_files else []
    log_files = log_files if log_files else []
    new_evidence = new_evidence if new_evidence else []
    success_codes = success_codes if success_codes else [0]
    stdout = None
    stderr = None

    # Execute the job via docker.
    docker_image = job_manager.JobsManager.GetDockerImage(self.job_name)
    if docker_image:
      ro_paths = [
          result.input_evidence.local_path, result.input_evidence.source_path,
          result.input_evidence.device_path, result.input_evidence.mount_path
      ]
      rw_paths = [self.output_dir, self.tmp_dir]
      container_manager = docker_manager.ContainerManager(docker_image)
      stdout, stderr, ret = container_manager.execute_container(
          cmd, shell, ro_paths=ro_paths, rw_paths=rw_paths)

    # Execute the job on the host system.
    else:
      if shell:
        proc = subprocess.Popen(
            cmd, shell=True, stderr=subprocess.PIPE, stdout=subprocess.PIPE)
      else:
        proc = subprocess.Popen(
            cmd, stderr=subprocess.PIPE, stdout=subprocess.PIPE)
      stdout, stderr = proc.communicate()
      ret = proc.returncode

    result.error['stdout'] = str(stdout)
    result.error['stderr'] = str(stderr)

    if stderr_file and not stderr:
      result.log(
          'Attempting to save stderr to {0:s}, but no stderr found during '
          'execution'.format(stderr_file))
    elif stderr:
      if not stderr_file:
        _, stderr_file = tempfile.mkstemp(
            suffix='.txt', prefix='stderr-', dir=self.output_dir)
      result.log(
          'Writing stderr to {0:s}'.format(stderr_file), level=logging.DEBUG)
      with open(stderr_file, 'wb') as fh:
        fh.write(stderr)
      log_files.append(stderr_file)

    if stdout_file and not stdout:
      result.log(
          'Attempting to save stdout to {0:s}, but no stdout found during '
          'execution'.format(stdout_file))
    elif stdout:
      if not stdout_file:
        _, stdout_file = tempfile.mkstemp(
            suffix='.txt', prefix='stdout-', dir=self.output_dir)
      result.log(
          'Writing stdout to {0:s}'.format(stdout_file), level=logging.DEBUG)
      with open(stdout_file, 'wb') as fh:
        fh.write(stdout)
      log_files.append(stdout_file)

    log_files = list(set(log_files))
    for file_ in log_files:
      if not os.path.exists(file_):
        result.log(
            'Log file {0:s} does not exist to save'.format(file_),
            level=logging.DEBUG)
        continue
      if os.path.getsize(file_) == 0:
        result.log(
            'Log file {0:s} is empty. Not saving'.format(file_),
            level=logging.DEBUG)
        continue
      result.log('Output log file found at {0:s}'.format(file_))
      if not self.run_local:
        self.output_manager.save_local_file(file_, result)

    if ret not in success_codes:
      message = 'Execution of [{0!s}] failed with status {1:d}'.format(cmd, ret)
      result.log(message)
      if close:
        result.close(self, success=False, status=message)
    else:
      result.log('Execution of [{0!s}] succeeded'.format(cmd))
      for file_ in save_files:
        if os.path.getsize(file_) == 0:
          result.log(
              'Output file {0:s} is empty. Not saving'.format(file_),
              level=logging.DEBUG)
          continue
        result.log('Output save file at {0:s}'.format(file_))
        if not self.run_local:
          self.output_manager.save_local_file(file_, result)

      for evidence in new_evidence:
        # If the local path is set in the Evidence, we check to make sure that
        # the path exists and is not empty before adding it.
        if evidence.source_path and not os.path.exists(evidence.source_path):
          message = (
              'Evidence {0:s} source_path {1:s} does not exist. Not returning '
              'empty Evidence.'.format(evidence.name, evidence.source_path))
          result.log(message, level=logging.WARN)
        elif (evidence.source_path and os.path.exists(evidence.source_path) and
              os.path.getsize(evidence.source_path) == 0):
          message = (
              'Evidence {0:s} source_path {1:s} is empty. Not returning '
              'empty new Evidence.'.format(evidence.name, evidence.source_path))
          result.log(message, level=logging.WARN)
        else:
          result.add_evidence(evidence, self._evidence_config)

      if close:
        result.close(self, success=True)

    return ret, result

  def setup(self, evidence):
    """Perform common setup operations and runtime environment.

    Even though TurbiniaTasks are initially instantiated by the Jobs under the
    Task Manager, this setup method needs to be run from the task on the worker
    because it handles setting up the task runtime environment.

    Args:
      evidence: An Evidence object to process.

    Returns:
      A TurbiniaTaskResult object.

    Raises:
      TurbiniaException: If the evidence can not be found.
    """
    self.setup_metrics()
    self.output_manager.setup(self.name, self.id)
    self.tmp_dir, self.output_dir = self.output_manager.get_local_output_dirs()
    if not self.result:
      self.result = self.create_result(input_evidence=evidence)

    if not self.run_local:
      if evidence.copyable and not config.SHARED_FILESYSTEM:
        self.output_manager.retrieve_evidence(evidence)

    if evidence.source_path and not os.path.exists(evidence.source_path):
      raise TurbiniaException(
          'Evidence source path {0:s} does not exist'.format(
              evidence.source_path))
    return self.result

  def setup_metrics(self, task_map=None):
    """Sets up the application metrics.

    Returns early with metrics if they are already setup.

    Arguments:
      task_map(dict): Map of task names to task objects

    Returns:
      Dict: Mapping of task names to metrics objects.
    """
    global METRICS

    if METRICS:
      return METRICS

    if not task_map:
      # Late import to avoid circular dependencies
      from turbinia.client import TASK_MAP
      task_map = TASK_MAP

    for task_name in task_map:
      task_name = task_name.lower()
      if task_name in METRICS:
        continue
      metric = Histogram(
          '{0:s}_duration_seconds'.format(task_name),
          'Seconds to run {0:s}'.format(task_name))
      METRICS[task_name] = metric

    log.debug('Registered {0:d} task metrics'.format(len(METRICS)))

    return METRICS

  def touch(self):
    """Updates the last_update time of the task."""
    self.last_update = datetime.now()

  def create_result(
      self, input_evidence=None, status=None, message=None, trace=None):
    """Creates a new TurbiniaTaskResults and instantiates the result.

    Args:
      input_evidence(Evidence): The evidence being processed by this Task.
      status(str): A one line descriptive task status.
      message(str): An error message to show when returning the result.
      trace: Stack traceback for errors.
    """
    result = TurbiniaTaskResult(
        base_output_dir=self.base_output_dir, request_id=self.request_id,
        job_id=self.job_id, input_evidence=input_evidence)
    result.setup(self)
    if message:
      if status:
        result.status = '{0:s}. Previous status: [{1:s}]'.format(
            message, status)
      else:
        result.status = message
      result.set_error(message, trace)
    return result

  def validate_result(self, result):
    """Checks to make sure that the result is valid.

    We occasionally get something added into a TurbiniaTaskResult that makes
    it unpickleable.  We don't necessarily know what caused it to be in that
    state, so we need to create a new, mostly empty result so that the client
    is able to get the error message (otherwise the task will stay pending
    indefinitely).

    Args:
      result (TurbiniaTaskResult): Result object to check

    Returns:
      The original result object if it is OK, otherwise an empty result object
      indicating a failure.
    """
    message = None
    check_status = 'Successful'

    if isinstance(result, TurbiniaTaskResult):
      try:
        log.debug('Checking TurbiniaTaskResult for pickle serializability')
        pickle.dumps(result.serialize())
      except (TypeError, pickle.PicklingError) as exception:
        message = (
            'Error pickling TurbiniaTaskResult object. Returning a new result '
            'with the pickling error, and all previous result data will be '
            'lost. Pickle Error: {0!s}'.format(exception))
      try:
        log.debug('Checking TurbiniaTaskResult for JSON serializability')
        json.dumps(result.serialize())
      except (TypeError) as exception:
        message = (
            'Error JSON serializing TurbiniaTaskResult object. Returning a new '
            'result with the JSON error, and all previous result data will '
            'be lost. JSON Error: {0!s}'.format(exception))
    else:
      message = (
          'Task returned type [{0!s}] instead of TurbiniaTaskResult.').format(
              type(result))

    if message:
      log.error(message)
      if result and hasattr(result, 'status') and result.status:
        status = result.status
      else:
        status = 'No previous status'

      result = self.create_result(
          status=status, message=message, trace=traceback.format_exc())
      result.close(self, success=False, status=message)
      check_status = 'Failed, but replaced with empty result'

    log.info('Result check: {0:s}'.format(check_status))
    return result

  def run_wrapper(self, evidence):
    """Wrapper to manage TurbiniaTaskResults and exception handling.

    This wrapper should be called to invoke the run() methods so it can handle
    the management of TurbiniaTaskResults and the exception handling.  Otherwise
    details from exceptions in the worker cannot be propagated back to the
    Turbinia TaskManager.

    This method should handle (in no particular order):
      - Exceptions thrown from run()
      - Verifying valid TurbiniaTaskResult object is returned
          - Check for bad results (non TurbiniaTaskResults) returned from run()
          - Auto-close results that haven't been closed
          - Verifying that the results are serializeable
      - Locking to make sure only one task is active at a time

    Args:
      evidence (dict): To be decoded into Evidence object

    Returns:
      A TurbiniaTaskResult object
    """
    # Avoid circular dependency.
    from turbinia.jobs import manager as job_manager

    log.debug('Task {0:s} {1:s} awaiting execution'.format(self.name, self.id))
    evidence = evidence_decode(evidence)
    try:
      self.result = self.setup(evidence)
      self.result.update_task_status(self, 'queued')
      turbinia_worker_tasks_queued_total.inc()
    except TurbiniaException as exception:
      message = (
          '{0:s} Task setup failed with exception: [{1!s}]'.format(
              self.name, exception))
      # Logging explicitly here because the result is in an unknown state
      trace = traceback.format_exc()
      log.error(message)
      log.error(trace)
      if self.result:
        if hasattr(exception, 'message'):
          self.result.set_error(exception.message, traceback.format_exc())
        else:
          self.result.set_error(exception.__class__, traceback.format_exc())
        self.result.status = message
      else:
        self.result = self.create_result(
            message=message, trace=traceback.format_exc())
      return self.result.serialize()

    with filelock.FileLock(config.LOCK_FILE):
      log.info('Starting Task {0:s} {1:s}'.format(self.name, self.id))
      original_result_id = None
      turbinia_worker_tasks_started_total.inc()
<<<<<<< HEAD
      task_runtime_metrics = Histogram(
          '{0:s}_duration_seconds'.format(self.name),
          'Seconds to run {0:s}'.format(self.name))
=======
      task_runtime_metrics = self.get_metrics()
>>>>>>> 7c02e5e3
      with task_runtime_metrics.time():
        try:
          original_result_id = self.result.id

          # Check if Task's job is available for the worker.
          active_jobs = list(job_manager.JobsManager.GetJobNames())
          if self.job_name.lower() not in active_jobs:
            message = (
                'Task will not run due to the job: {0:s} being disabled '
                'on the worker.'.format(self.job_name))
            self.result.log(message, level=logging.ERROR)
            self.result.status = message
            return self.result.serialize()

          self.evidence_setup(evidence)

          if self.turbinia_version != turbinia.__version__:
            message = (
                'Worker and Server versions do not match: {0:s} != {1:s}'
                .format(self.turbinia_version, turbinia.__version__))
            self.result.log(message, level=logging.ERROR)
            self.result.status = message
            return self.result.serialize()

          self.result.update_task_status(self, 'running')
          self._evidence_config = evidence.config
          self.result = self.run(evidence, self.result)

        # pylint: disable=broad-except
        except Exception as exception:
          message = (
              '{0:s} Task failed with exception: [{1!s}]'.format(
                  self.name, exception))
          # Logging explicitly here because the result is in an unknown state
          trace = traceback.format_exc()
          log_and_report(message, trace)

          if self.result:
            self.result.log(message, level=logging.ERROR)
            self.result.log(trace)
            if hasattr(exception, 'message'):
              self.result.set_error(exception.message, traceback.format_exc())
            else:
              self.result.set_error(exception.__class__, traceback.format_exc())
            self.result.status = message
          else:
            log.error(
                'No TurbiniaTaskResult object found after task execution.')

      self.result = self.validate_result(self.result)
      if self.result:
        self.result.update_task_status(self)

      # Trying to close the result if possible so that we clean up what we can.
      # This has a higher likelihood of failing because something must have gone
      # wrong as the Task should have already closed this.
      if self.result and not self.result.closed:
        message = 'Trying last ditch attempt to close result'
        log.warning(message)
        self.result.log(message)

        if self.result.status:
          status = self.result.status
        else:
          status = 'No previous status'
        message = (
            'Task Result was auto-closed from task executor on {0:s} likely '
            'due to previous failures.  Previous status: [{1:s}]'.format(
                self.result.worker_name, status))
        self.result.log(message)
        try:
          self.result.close(self, False, message)
        # Using broad except here because lots can go wrong due to the reasons
        # listed above.
        # pylint: disable=broad-except
        except Exception as exception:
          log.error('TurbiniaTaskResult close failed: {0!s}'.format(exception))
          if not self.result.status:
            self.result.status = message
        # Check the result again after closing to make sure it's still good.
        self.result = self.validate_result(self.result)

    if original_result_id != self.result.id:
      log.debug(
          'Result object {0:s} is different from original {1!s} after task '
          'execution which indicates errors during execution'.format(
              self.result.id, original_result_id))
    else:
      log.debug(
          'Returning original result object {0:s} after task execution'.format(
              self.result.id))
    return self.result.serialize()

  def run(self, evidence, result):
    """Entry point to execute the task.

    Args:
      evidence: Evidence object.
      result: A TurbiniaTaskResult object to place task results into.

    Returns:
        TurbiniaTaskResult object.
    """
    raise NotImplementedError<|MERGE_RESOLUTION|>--- conflicted
+++ resolved
@@ -45,11 +45,8 @@
 from turbinia.lib import docker_manager
 from prometheus_client import Gauge
 from prometheus_client import Histogram
-<<<<<<< HEAD
-=======
 
 METRICS = {}
->>>>>>> 7c02e5e3
 
 log = logging.getLogger('turbinia')
 
@@ -866,13 +863,7 @@
       log.info('Starting Task {0:s} {1:s}'.format(self.name, self.id))
       original_result_id = None
       turbinia_worker_tasks_started_total.inc()
-<<<<<<< HEAD
-      task_runtime_metrics = Histogram(
-          '{0:s}_duration_seconds'.format(self.name),
-          'Seconds to run {0:s}'.format(self.name))
-=======
       task_runtime_metrics = self.get_metrics()
->>>>>>> 7c02e5e3
       with task_runtime_metrics.time():
         try:
           original_result_id = self.result.id
