--- conflicted
+++ resolved
@@ -179,13 +179,8 @@
               'not saving.'.format(evidence.name, evidence.source_path))
       else:
         self.log(
-<<<<<<< HEAD
             'Evidence {0:s} has empty source_path so '
             'not saving.'.format(evidence.name))
-=======
-            'Evidence {0!s} has empty or missing file at source_path {1!s} so '
-            'not saving.'.format(evidence.name, evidence.source_path))
->>>>>>> dc9bf73a
 
       if not evidence.request_id:
         evidence.request_id = self.request_id
