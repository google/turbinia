# -*- coding: utf-8 -*-
# Copyright 2018 Google Inc.
#
# Licensed under the Apache License, Version 2.0 (the "License");
# you may not use this file except in compliance with the License.
# You may obtain a copy of the License at
#
#      http://www.apache.org/licenses/LICENSE-2.0
#
# Unless required by applicable law or agreed to in writing, software
# distributed under the License is distributed on an "AS IS" BASIS,
# WITHOUT WARRANTIES OR CONDITIONS OF ANY KIND, either express or implied.
# See the License for the specific language governing permissions and
# limitations under the License.
"""Turbinia task."""

from __future__ import unicode_literals

from copy import deepcopy
from datetime import datetime, timedelta
from enum import IntEnum
import getpass
import json
import logging
import os
import pickle
import platform
import pprint
import subprocess
import sys
import tempfile
import traceback
import uuid
import turbinia

import filelock

from turbinia import config
from turbinia.config import DATETIME_FORMAT
from turbinia.evidence import evidence_decode
from turbinia import output_manager
from turbinia import state_manager
from turbinia import TurbiniaException
from turbinia import log_and_report
from turbinia.lib import docker_manager
from prometheus_client import Gauge
from prometheus_client import Histogram

METRICS = {}

log = logging.getLogger('turbinia')

turbinia_worker_tasks_started_total = Gauge(
    'turbinia_worker_tasks_started_total',
    'Total number of started worker tasks')
turbinia_worker_tasks_completed_total = Gauge(
    'turbinia_worker_tasks_completed_total',
    'Total number of completed worker tasks')
turbinia_worker_tasks_queued_total = Gauge(
    'turbinia_worker_tasks_queued_total', 'Total number of queued worker tasks')
turbinia_worker_tasks_failed_total = Gauge(
    'turbinia_worker_tasks_failed_total', 'Total number of failed worker tasks')


class Priority(IntEnum):
  """Reporting priority enum to store common values.

  Priorities can be anything in the range of 0-100, where 0 is the highest
  priority.
  """
  LOW = 80
  MEDIUM = 50
  HIGH = 20
  CRITICAL = 10


class TurbiniaTaskResult:
  """Object to store task results to be returned by a TurbiniaTask.

  Attributes:
      base_output_dir: Base path for local output
      closed: Boolean indicating whether this result is closed
      output_dir: Full path for local output
      error: Dict of error data ('error' and 'traceback' are some valid keys)
      evidence: List of newly created Evidence objects.
      id: Unique Id of result (string of hex)
      input_evidence: The evidence this task processed.
      job_id (str): The ID of the Job that generated this Task/TaskResult
      report_data (string): Markdown data that can be used in a Turbinia report.
      report_priority (int): Value between 0-100 (0 is the highest priority) to
          be used to order report sections.
      request_id: The id of the initial request to process this evidence.
      run_time: Length of time the task ran for.
      saved_paths: Paths where output has been saved.
      start_time: Datetime object of when the task was started
      status: A one line descriptive task status.
      successful: Bool indicating success status.
      task_id: Task ID of the parent task.
      task_name: Name of parent task.
      requester: The user who requested the task.
      state_manager: (DatastoreStateManager|RedisStateManager): State manager
        object to handle syncing with storage.
      worker_name: Name of worker task executed on.
      _log: A list of log messages
  """

  # The list of attributes that we will persist into storage
  STORED_ATTRIBUTES = [
      'worker_name', 'report_data', 'report_priority', 'run_time', 'status',
      'saved_paths', 'successful'
  ]

  def __init__(
      self, evidence=None, input_evidence=None, base_output_dir=None,
      request_id=None, job_id=None):
    """Initialize the TurbiniaTaskResult object."""

    self.closed = False
    self.evidence = evidence if evidence else []
    self.input_evidence = input_evidence
    self.id = uuid.uuid4().hex
    self.job_id = job_id
    self.base_output_dir = base_output_dir
    self.request_id = request_id

    self.task_id = None
    self.task_name = None
    self.requester = None
    self.output_dir = None

    self.report_data = None
    self.report_priority = Priority.MEDIUM
    self.start_time = datetime.now()
    self.run_time = None
    self.saved_paths = []
    self.successful = None
    self.status = None
    self.error = {}
    self.worker_name = platform.node()
    self.state_manager = None
    # TODO(aarontp): Create mechanism to grab actual python logging data.
    self._log = []

  def __str__(self):
    return pprint.pformat(vars(self), depth=3)

  def setup(self, task):
    """Handles initializing task based attributes, after object creation.

    Args:
      task (TurbiniaTask): The calling Task object

    Raises:
      TurbiniaException: If the Output Manager is not setup.
    """

    self.task_id = task.id
    self.task_name = task.name
    self.requester = task.requester
    self.state_manager = state_manager.get_state_manager()
    if task.output_manager.is_setup:
      _, self.output_dir = task.output_manager.get_local_output_dirs()
    else:
      raise TurbiniaException('Output Manager is not setup yet.')

  def close(self, task, success, status=None):
    """Handles closing of this result and writing logs.

    Normally this should be called by the Run method to make sure that the
    status, etc are set correctly, but if there is an exception thrown when the
    task executes, then run_wrapper will call this with default arguments
    indicating a failure.

    Args:
      task (TurbiniaTask): The calling Task object
      success: Bool indicating task success
      status: One line descriptive task status.
    """

    if self.closed:
      # Don't try to close twice.
      return
    self.successful = success
    self.run_time = datetime.now() - self.start_time
    if not status and self.successful:
      status = 'Completed successfully in {0:s} on {1:s}'.format(
          str(self.run_time), self.worker_name)
      turbinia_worker_tasks_completed_total.inc()
    elif not status and not self.successful:
      status = 'Run failed in {0:s} on {1:s}'.format(
          str(self.run_time), self.worker_name)
      turbinia_worker_tasks_failed_total.inc()
    self.log(status)
    self.status = status

    for evidence in self.evidence:
      if evidence.source_path:
        if os.path.exists(evidence.source_path):
          self.saved_paths.append(evidence.source_path)
          if not task.run_local and evidence.copyable:
            task.output_manager.save_evidence(evidence, self)
        else:
          self.log(
              'Evidence {0:s} has missing file at source_path {1!s} so '
              'not saving.'.format(evidence.name, evidence.source_path))
      else:
        self.log(
            'Evidence {0:s} has empty source_path so '
            'not saving.'.format(evidence.name))

      if not evidence.request_id:
        evidence.request_id = self.request_id

    if self.input_evidence:
      try:
        self.input_evidence.postprocess()
      # Adding a broad exception here because we want to try post-processing
      # to clean things up even after other failures in the task, so this could
      # also fail.
      # pylint: disable=broad-except
      except Exception as exception:
        message = 'Evidence post-processing for {0!s} failed: {1!s}'.format(
            self.input_evidence.name, exception)
        self.log(message, level=logging.ERROR)
    else:
      self.log(
          'No input evidence attached to the result object so post-processing '
          'cannot be run. This usually means there were previous failures '
          'during Task execution and this may result in resources (e.g. '
          'mounted disks) accumulating on the Worker.', level=logging.WARNING)

    # Now that we've post-processed the input_evidence, we can unset it
    # because we don't need to return it.
    self.input_evidence = None

    # Write result log info to file
    logfile = os.path.join(self.output_dir, 'worker-log.txt')
    # Create default log text just so that the worker log is created to
    # avoid confusion if it doesn't exist.
    if not self._log:
      self._log.append('No worker messages were logged.')
    if self.output_dir and os.path.exists(self.output_dir):
      with open(logfile, 'w') as f:
        f.write('\n'.join(self._log))
        f.write('\n')
      if not task.run_local:
        task.output_manager.save_local_file(logfile, self)

    self.closed = True
    log.debug('Result close successful. Status is [{0:s}]'.format(self.status))

  def log(self, message, level=logging.INFO, traceback_=None):
    """Log Task messages.

    Logs to both the result and the normal logging mechanism.

    Args:
      message (string): Message to log.
      level (int): Log level as defined by logging enums (e.g. logging.INFO)
      traceback (string): Trace message to log
    """
    self._log.append(message)
    if level == logging.DEBUG:
      log.debug(message)
    elif level == logging.INFO:
      log.info(message)
    elif level == logging.WARN:
      log.warn(message)
    elif level == logging.ERROR:
      log.error(message)
    elif level == logging.CRITICAL:
      log.critical(message)

    if traceback_:
      self.result.set_error(message, traceback_)

  def update_task_status(self, task, status=None):
    """Updates the task status and pushes it directly to datastore.

    Args:
      task (TurbiniaTask): The calling Task object
      status (str): Brief word or phrase for Task state. If not supplied, the
          existing Task status will be used.
    """
    if status:
      task.result.status = 'Task {0!s} is {1!s} on {2!s}'.format(
          self.task_name, status, self.worker_name)

    if self.state_manager:
      self.state_manager.update_task(task)
    else:
      self.log(
          'No state_manager initialized, not updating Task info', logging.DEBUG)

  def add_evidence(self, evidence, evidence_config):
    """Populate the results list.

    Args:
        evidence: Evidence object
        evidence_config (dict): The evidence config we want to associate with
            this object.  This will be passed in with the original evidence that
            was supplied to the task, so likely the caller will always want to
            use evidence_.config for this parameter.
    """
    # We want to enforce this here to make sure that any new Evidence objects
    # created also contain the config.  We could create a closure to do this
    # automatically, but the real fix is to attach this to a separate object.
    # See https://github.com/google/turbinia/issues/211 for more details.
    evidence.config = evidence_config
    if evidence.context_dependent:
      evidence.set_parent(self.input_evidence)

    self.evidence.append(evidence)

  def set_error(self, error, traceback_):
    """Add error and traceback.

    Args:
        error: Short string describing the error.
        traceback_: Traceback of the error.
    """
    self.error['error'] = str(error)
    self.error['traceback'] = str(traceback_)

  def serialize(self):
    """Creates serialized result object.

    Returns:
      dict: Object dictionary that is JSON serializable.
    """
    self.state_manager = None
    result_copy = deepcopy(self.__dict__)
    if self.run_time:
      result_copy['run_time'] = self.run_time.total_seconds()
    else:
      result_copy['run_time'] = None
    result_copy['start_time'] = self.start_time.strftime(DATETIME_FORMAT)
    if self.input_evidence:
      result_copy['input_evidence'] = None
    result_copy['evidence'] = [x.serialize() for x in self.evidence]

    return result_copy

  @classmethod
  def deserialize(cls, input_dict):
    """Converts an input dictionary back into a TurbiniaTaskResult object.

    Args:
      input_dict (dict): TurbiniaTaskResult object dictionary.

    Returns:
      TurbiniaTaskResult: Deserialized object.
    """
    result = TurbiniaTaskResult()
    result.__dict__.update(input_dict)
    if result.state_manager:
      result.state_manager = None
    if result.run_time:
      result.run_time = timedelta(seconds=result.run_time)
    result.start_time = datetime.strptime(result.start_time, DATETIME_FORMAT)
    if result.input_evidence:
      result.input_evidence = evidence_decode(result.input_evidence)
    result.evidence = [evidence_decode(x) for x in result.evidence]

    return result


class TurbiniaTask:
  """Base class for Turbinia tasks.

  Attributes:
      base_output_dir (str): The base directory that output will go into.
          Per-task directories will be created under this.
      id (str): Unique Id of task (string of hex)
      is_finalize_task (bool): Whether this is a finalize Task or not.
      job_id (str): Job ID the Task was created by.
      job_name (str): The name of the Job.
      last_update (datetime): A datetime object with the last time the task was
          updated.
      name (str): Name of task
      output_dir (str): The directory output will go into (including per-task
          folder).
      output_manager (OutputManager): The object that manages saving output.
      result (TurbiniaTaskResult): A TurbiniaTaskResult object.
      request_id (str): The id of the initial request to process this evidence.
      run_local (bool): Whether we are running locally without a Worker or not.
      state_key (str): A key used to manage task state
      stub (psq.task.TaskResult|celery.app.Task): The task manager
          implementation specific task stub that exists server side to keep a
          reference to the remote task objects.  For PSQ this is a task result
          object, but other implementations have their own stub objects.
      tmp_dir (str): Temporary directory for Task to write to.
      requester (str): The user who requested the task.
      _evidence_config (dict): The config that we want to pass to all new
            evidence created from this task.
  """

  # The list of attributes that we will persist into storage
  STORED_ATTRIBUTES = [
      'id', 'job_id', 'last_update', 'name', 'request_id', 'requester'
  ]

  # The list of evidence states that are required by a Task in order to run.
  # See `evidence.Evidence.preprocess()` docstrings for more details.
  REQUIRED_STATES = []

  def __init__(
      self, name=None, base_output_dir=None, request_id=None, requester=None):
    """Initialization for TurbiniaTask."""
    if base_output_dir:
      self.base_output_dir = base_output_dir
    else:
      self.base_output_dir = config.OUTPUT_DIR

    self.id = uuid.uuid4().hex
    self.is_finalize_task = False
    self.job_id = None
    self.job_name = None
    self.last_update = datetime.now()
    self.name = name if name else self.__class__.__name__
    self.output_dir = None
    self.output_manager = output_manager.OutputManager()
    self.result = None
    self.request_id = request_id
    self.run_local = False
    self.state_key = None
    self.stub = None
    self.tmp_dir = None
    self.turbinia_version = turbinia.__version__
    self.requester = requester if requester else 'user_unspecified'
    self._evidence_config = {}
    self.recipe = {}
    self.task_config = {}

  def serialize(self):
    """Converts the TurbiniaTask object into a serializable dict.

    Returns:
      Dict: Dictionary representing this object, ready to be serialized.
    """
    task_copy = deepcopy(self.__dict__)
    task_copy['output_manager'] = self.output_manager.__dict__
    task_copy['last_update'] = self.last_update.strftime(DATETIME_FORMAT)
    return task_copy

  @classmethod
  def deserialize(cls, input_dict):
    """Converts an input dictionary back into a TurbiniaTask object.

    Args:
      input_dict (dict): TurbiniaTask object dictionary.

    Returns:
      TurbiniaTask: Deserialized object.
    """
    from turbinia import client  # Avoid circular imports

    type_ = input_dict['name']
    try:
      task = getattr(sys.modules['turbinia.client'], type_)()
    except AttributeError:
      message = (
          "Could not import {0:s} object! Make sure it is imported where "
          "this method is defined.".format(type_))
      log.error(message)
      raise TurbiniaException(message)
    task.__dict__.update(input_dict)
    task.output_manager = output_manager.OutputManager()
    task.output_manager.__dict__.update(input_dict['output_manager'])
    task.last_update = datetime.strptime(
        input_dict['last_update'], DATETIME_FORMAT)
    return task

  @classmethod
  def check_worker_role(cls):
    """Checks whether the execution context is within a worker or nosetests.

    Returns:
      bool: If the current execution is in a worker or nosetests.
    """
    if config.TURBINIA_COMMAND in ('celeryworker', 'psqworker'):
      return True

    for arg in sys.argv:
      if 'nosetests' in arg:
        return True

    return False

  def evidence_setup(self, evidence):
    """Validates and processes the evidence.

    Args:
      evidence(Evidence): The Evidence to setup.

    Raises:
      TurbiniaException: If the Evidence can't be validated or the current
          state does not meet the required state.
    """
    evidence.validate()
    evidence.preprocess(self.tmp_dir, required_states=self.REQUIRED_STATES)

    # Final check to make sure that the required evidence state has been met
    # for Evidence types that have those capabilities.
    for state in self.REQUIRED_STATES:
      if state in evidence.POSSIBLE_STATES and not evidence.state.get(state):
        raise TurbiniaException(
            'Evidence {0!s} being processed by Task {1:s} requires Evidence '
            'to be in state {2:s}, but earlier pre-processors may have '
            'failed.  Current state is {3:s}. See previous logs for more '
            'information.'.format(
                evidence, self.name, state.name, evidence.format_state()))

<<<<<<< HEAD
  def validate_task_conf(self, proposed_conf):
    """Checks if the provided recipe contains exclusively allowed fields.

    Args:
      proposed_conf (dict): Dict to override the default dynamic task conf.

    Returns:
      bool: False if a field not present in the default dybamic task config
      is found.
    """
    if not proposed_conf:
      return False
    for k in proposed_conf.keys():
      if k == 'task':
        continue
      if k not in self.task_config:
        return False
    return True
=======
  def get_metrics(self):
    """Gets histogram metric for current Task.

    Returns:
      prometheus_client.Historgram: For the current task, or None if they are not initialized.
    """
    global METRICS
    return METRICS.get(self.name.lower())
>>>>>>> 0ad0f085

  def execute(
      self, cmd, result, save_files=None, log_files=None, new_evidence=None,
      close=False, shell=False, stderr_file=None, stdout_file=None,
      success_codes=None):
    """Executes a given binary and saves output.

    Args:
      cmd (list|string): Command arguments to run
      result (TurbiniaTaskResult): The result object to put data into.
      save_files (list): A list of files to save (files referenced by Evidence
          objects are automatically saved, so no need to include them).
      log_files (list): A list of files to save even if execution fails.
      new_evidence (list): These are new evidence objects created by the task.
          If the task is successful, they will be added to the result.
      close (bool): Whether to close out the result.
      shell (bool): Whether the cmd is in the form of a string or a list.
      success_codes (list(int)): Which return codes are considered successful.
      stderr_file (str): Path to location to save stderr.
      stdout_file (str): Path to location to save stdout.

    Returns:
      Tuple of the return code, and the TurbiniaTaskResult object
    """
    # Avoid circular dependency.
    from turbinia.jobs import manager as job_manager

    save_files = save_files if save_files else []
    log_files = log_files if log_files else []
    new_evidence = new_evidence if new_evidence else []
    success_codes = success_codes if success_codes else [0]
    stdout = None
    stderr = None

    # Execute the job via docker.
    docker_image = job_manager.JobsManager.GetDockerImage(self.job_name)
    if docker_image:
      ro_paths = []
      for path in ['local_path', 'source_path', 'device_path', 'mount_path']:
        if hasattr(result.input_evidence, path):
          path_string = getattr(result.input_evidence, path)
          if path_string:
            ro_paths.append(path_string)
      rw_paths = [self.output_dir, self.tmp_dir]
      container_manager = docker_manager.ContainerManager(docker_image)
      stdout, stderr, ret = container_manager.execute_container(
          cmd, shell, ro_paths=ro_paths, rw_paths=rw_paths)

    # Execute the job on the host system.
    else:
      if shell:
        proc = subprocess.Popen(
            cmd, shell=True, stderr=subprocess.PIPE, stdout=subprocess.PIPE)
      else:
        proc = subprocess.Popen(
            cmd, stderr=subprocess.PIPE, stdout=subprocess.PIPE)
      stdout, stderr = proc.communicate()
      ret = proc.returncode

    result.error['stdout'] = str(stdout)
    result.error['stderr'] = str(stderr)

    if stderr_file and not stderr:
      result.log(
          'Attempting to save stderr to {0:s}, but no stderr found during '
          'execution'.format(stderr_file))
    elif stderr:
      if not stderr_file:
        _, stderr_file = tempfile.mkstemp(
            suffix='.txt', prefix='stderr-', dir=self.output_dir)
      result.log(
          'Writing stderr to {0:s}'.format(stderr_file), level=logging.DEBUG)
      with open(stderr_file, 'wb') as fh:
        fh.write(stderr)
      log_files.append(stderr_file)

    if stdout_file and not stdout:
      result.log(
          'Attempting to save stdout to {0:s}, but no stdout found during '
          'execution'.format(stdout_file))
    elif stdout:
      if not stdout_file:
        _, stdout_file = tempfile.mkstemp(
            suffix='.txt', prefix='stdout-', dir=self.output_dir)
      result.log(
          'Writing stdout to {0:s}'.format(stdout_file), level=logging.DEBUG)
      with open(stdout_file, 'wb') as fh:
        fh.write(stdout)
      log_files.append(stdout_file)

    log_files = list(set(log_files))
    for file_ in log_files:
      if not os.path.exists(file_):
        result.log(
            'Log file {0:s} does not exist to save'.format(file_),
            level=logging.DEBUG)
        continue
      if os.path.getsize(file_) == 0:
        result.log(
            'Log file {0:s} is empty. Not saving'.format(file_),
            level=logging.DEBUG)
        continue
      result.log('Output log file found at {0:s}'.format(file_))
      if not self.run_local:
        self.output_manager.save_local_file(file_, result)

    if ret not in success_codes:
      message = 'Execution of [{0!s}] failed with status {1:d}'.format(cmd, ret)
      result.log(message)
      if close:
        result.close(self, success=False, status=message)
    else:
      result.log('Execution of [{0!s}] succeeded'.format(cmd))
      for file_ in save_files:
        if os.path.getsize(file_) == 0:
          result.log(
              'Output file {0:s} is empty. Not saving'.format(file_),
              level=logging.DEBUG)
          continue
        result.log('Output save file at {0:s}'.format(file_))
        if not self.run_local:
          self.output_manager.save_local_file(file_, result)

      for evidence in new_evidence:
        # If the local path is set in the Evidence, we check to make sure that
        # the path exists and is not empty before adding it.
        if evidence.source_path and not os.path.exists(evidence.source_path):
          message = (
              'Evidence {0:s} source_path {1:s} does not exist. Not returning '
              'empty Evidence.'.format(evidence.name, evidence.source_path))
          result.log(message, level=logging.WARN)
        elif (evidence.source_path and os.path.exists(evidence.source_path) and
              os.path.getsize(evidence.source_path) == 0):
          message = (
              'Evidence {0:s} source_path {1:s} is empty. Not returning '
              'empty new Evidence.'.format(evidence.name, evidence.source_path))
          result.log(message, level=logging.WARN)
        else:
          result.add_evidence(evidence, self._evidence_config)

      if close:
        result.close(self, success=True)

    return ret, result

  def setup(self, evidence):
    """Perform common setup operations and runtime environment.

    Even though TurbiniaTasks are initially instantiated by the Jobs under the
    Task Manager, this setup method needs to be run from the task on the worker
    because it handles setting up the task runtime environment.

    Args:
      evidence: An Evidence object to process.

    Returns:
      A TurbiniaTaskResult object.

    Raises:
      TurbiniaException: If the evidence can not be found.
    """
    self.setup_metrics()
    self.output_manager.setup(self.name, self.id)
    self.tmp_dir, self.output_dir = self.output_manager.get_local_output_dirs()
    if not self.result:
      self.result = self.create_result(input_evidence=evidence)

    if not self.run_local:
      if evidence.copyable and not config.SHARED_FILESYSTEM:
        self.output_manager.retrieve_evidence(evidence)

    if evidence.source_path and not os.path.exists(evidence.source_path):
      raise TurbiniaException(
          'Evidence source path {0:s} does not exist'.format(
              evidence.source_path))
    return self.result

  def setup_metrics(self, task_map=None):
    """Sets up the application metrics.

    Returns early with metrics if they are already setup.

    Arguments:
      task_map(dict): Map of task names to task objects

    Returns:
      Dict: Mapping of task names to metrics objects.
    """
    global METRICS

    if METRICS:
      return METRICS

    if not task_map:
      # Late import to avoid circular dependencies
      from turbinia.client import TASK_MAP
      task_map = TASK_MAP

    for task_name in task_map:
      task_name = task_name.lower()
      if task_name in METRICS:
        continue
      metric = Histogram(
          '{0:s}_duration_seconds'.format(task_name),
          'Seconds to run {0:s}'.format(task_name))
      METRICS[task_name] = metric

    log.debug('Registered {0:d} task metrics'.format(len(METRICS)))

    return METRICS

  def touch(self):
    """Updates the last_update time of the task."""
    self.last_update = datetime.now()

  def create_result(
      self, input_evidence=None, status=None, message=None, trace=None):
    """Creates a new TurbiniaTaskResults and instantiates the result.

    Args:
      input_evidence(Evidence): The evidence being processed by this Task.
      status(str): A one line descriptive task status.
      message(str): An error message to show when returning the result.
      trace: Stack traceback for errors.
    """
    result = TurbiniaTaskResult(
        base_output_dir=self.base_output_dir, request_id=self.request_id,
        job_id=self.job_id, input_evidence=input_evidence)
    result.setup(self)
    if message:
      if status:
        result.status = '{0:s}. Previous status: [{1:s}]'.format(
            message, status)
      else:
        result.status = message
      result.set_error(message, trace)
    return result

  def validate_result(self, result):
    """Checks to make sure that the result is valid.

    We occasionally get something added into a TurbiniaTaskResult that makes
    it unpickleable.  We don't necessarily know what caused it to be in that
    state, so we need to create a new, mostly empty result so that the client
    is able to get the error message (otherwise the task will stay pending
    indefinitely).

    Args:
      result (TurbiniaTaskResult): Result object to check

    Returns:
      The original result object if it is OK, otherwise an empty result object
      indicating a failure.
    """
    message = None
    check_status = 'Successful'

    if isinstance(result, TurbiniaTaskResult):
      try:
        log.debug('Checking TurbiniaTaskResult for pickle serializability')
        pickle.dumps(result.serialize())
      except (TypeError, pickle.PicklingError) as exception:
        message = (
            'Error pickling TurbiniaTaskResult object. Returning a new result '
            'with the pickling error, and all previous result data will be '
            'lost. Pickle Error: {0!s}'.format(exception))
      try:
        log.debug('Checking TurbiniaTaskResult for JSON serializability')
        json.dumps(result.serialize())
      except (TypeError) as exception:
        message = (
            'Error JSON serializing TurbiniaTaskResult object. Returning a new '
            'result with the JSON error, and all previous result data will '
            'be lost. JSON Error: {0!s}'.format(exception))
    else:
      message = (
          'Task returned type [{0!s}] instead of TurbiniaTaskResult.').format(
              type(result))

    if message:
      log.error(message)
      if result and hasattr(result, 'status') and result.status:
        status = result.status
      else:
        status = 'No previous status'

      result = self.create_result(
          status=status, message=message, trace=traceback.format_exc())
      result.close(self, success=False, status=message)
      check_status = 'Failed, but replaced with empty result'

    log.info('Result check: {0:s}'.format(check_status))
    return result

  def get_task_recipe(self, recipe):
    """Searches and provides a recipe dict for the specified task.

    Args:
      recipe (str): recipe name.

    Returns:
      Dict: Recipe dict.
    """
    for _, task_recipe in recipe.items():
      if isinstance(task_recipe, dict):
        task = task_recipe.get('task', None)
        if task and task == self.name:
          return task_recipe
    return {}

  def run_wrapper(self, evidence):
    """Wrapper to manage TurbiniaTaskResults and exception handling.

    This wrapper should be called to invoke the run() methods so it can handle
    the management of TurbiniaTaskResults and the exception handling.  Otherwise
    details from exceptions in the worker cannot be propagated back to the
    Turbinia TaskManager.

    This method should handle (in no particular order):
      - Exceptions thrown from run()
      - Verifying valid TurbiniaTaskResult object is returned
          - Check for bad results (non TurbiniaTaskResults) returned from run()
          - Auto-close results that haven't been closed
          - Verifying that the results are serializeable
      - Locking to make sure only one task is active at a time

    Args:
      evidence (dict): To be decoded into Evidence object

    Returns:
      A TurbiniaTaskResult object
    """
    # Avoid circular dependency.
    from turbinia.jobs import manager as job_manager

    log.debug('Task {0:s} {1:s} awaiting execution'.format(self.name, self.id))
    evidence = evidence_decode(evidence)
    try:
      self.result = self.setup(evidence)
      self.result.update_task_status(self, 'queued')
      turbinia_worker_tasks_queued_total.inc()
    except TurbiniaException as exception:
      message = (
          '{0:s} Task setup failed with exception: [{1!s}]'.format(
              self.name, exception))
      # Logging explicitly here because the result is in an unknown state
      trace = traceback.format_exc()
      log.error(message)
      log.error(trace)
      if self.result:
        if hasattr(exception, 'message'):
          self.result.set_error(exception.message, traceback.format_exc())
        else:
          self.result.set_error(exception.__class__, traceback.format_exc())
        self.result.status = message
      else:
        self.result = self.create_result(
            message=message, trace=traceback.format_exc())
      return self.result.serialize()

    with filelock.FileLock(config.LOCK_FILE):
      log.info('Starting Task {0:s} {1:s}'.format(self.name, self.id))
      original_result_id = None
      turbinia_worker_tasks_started_total.inc()
      task_runtime_metrics = self.get_metrics()
      with task_runtime_metrics.time():
        try:
          original_result_id = self.result.id

          # Check if Task's job is available for the worker.
          active_jobs = list(job_manager.JobsManager.GetJobNames())
          if self.job_name.lower() not in active_jobs:
            message = (
                'Task will not run due to the job: {0:s} being disabled '
                'on the worker.'.format(self.job_name))
            self.result.log(message, level=logging.ERROR)
            self.result.status = message
            return self.result.serialize()

          self.evidence_setup(evidence)

          if self.turbinia_version != turbinia.__version__:
            message = (
                'Worker and Server versions do not match: {0:s} != {1:s}'
                .format(self.turbinia_version, turbinia.__version__))
            self.result.log(message, level=logging.ERROR)
            self.result.status = message
            return self.result.serialize()

<<<<<<< HEAD
        self.result.update_task_status(self, 'running')
        self._evidence_config = evidence.config

        #collect the recipe sent along with the evidence, and validate that
        #all values are allowed through the default are config.
        proposed_recipe = self.get_task_recipe(evidence.config)
        globals_recipe = evidence.config['globals']
        if proposed_recipe:
          if self.validate_task_conf(proposed_recipe):
            self.task_config.update(proposed_recipe)
            self.task_config.pop('task')
        self.task_config.update(globals_recipe)

        self.result = self.run(evidence, self.result)
      # pylint: disable=broad-except
      except Exception as exception:
        message = (
            '{0:s} Task failed with exception: [{1!s}]'.format(
                self.name, exception))
        # Logging explicitly here because the result is in an unknown state
        trace = traceback.format_exc()
        log_and_report(message, trace)

        if self.result:
          self.result.log(message, level=logging.ERROR)
          self.result.log(trace)
          if hasattr(exception, 'message'):
            self.result.set_error(exception.message, traceback.format_exc())
=======
          self.result.update_task_status(self, 'running')
          self._evidence_config = evidence.config
          self.result = self.run(evidence, self.result)

        # pylint: disable=broad-except
        except Exception as exception:
          message = (
              '{0:s} Task failed with exception: [{1!s}]'.format(
                  self.name, exception))
          # Logging explicitly here because the result is in an unknown state
          trace = traceback.format_exc()
          log_and_report(message, trace)

          if self.result:
            self.result.log(message, level=logging.ERROR)
            self.result.log(trace)
            if hasattr(exception, 'message'):
              self.result.set_error(exception.message, traceback.format_exc())
            else:
              self.result.set_error(exception.__class__, traceback.format_exc())
            self.result.status = message
>>>>>>> 0ad0f085
          else:
            log.error(
                'No TurbiniaTaskResult object found after task execution.')

      self.result = self.validate_result(self.result)
      if self.result:
        self.result.update_task_status(self)

      # Trying to close the result if possible so that we clean up what we can.
      # This has a higher likelihood of failing because something must have gone
      # wrong as the Task should have already closed this.
      if self.result and not self.result.closed:
        message = 'Trying last ditch attempt to close result'
        log.warning(message)
        self.result.log(message)

        if self.result.status:
          status = self.result.status
        else:
          status = 'No previous status'
        message = (
            'Task Result was auto-closed from task executor on {0:s} likely '
            'due to previous failures.  Previous status: [{1:s}]'.format(
                self.result.worker_name, status))
        self.result.log(message)
        try:
          self.result.close(self, False, message)
        # Using broad except here because lots can go wrong due to the reasons
        # listed above.
        # pylint: disable=broad-except
        except Exception as exception:
          log.error('TurbiniaTaskResult close failed: {0!s}'.format(exception))
          if not self.result.status:
            self.result.status = message
        # Check the result again after closing to make sure it's still good.
        self.result = self.validate_result(self.result)

    if original_result_id != self.result.id:
      log.debug(
          'Result object {0:s} is different from original {1!s} after task '
          'execution which indicates errors during execution'.format(
              self.result.id, original_result_id))
    else:
      log.debug(
          'Returning original result object {0:s} after task execution'.format(
              self.result.id))
    return self.result.serialize()

  def run(self, evidence, result):
    """Entry point to execute the task.

    Args:
      evidence: Evidence object.
      result: A TurbiniaTaskResult object to place task results into.

    Returns:
        TurbiniaTaskResult object.
    """
    raise NotImplementedError<|MERGE_RESOLUTION|>--- conflicted
+++ resolved
@@ -511,13 +511,10 @@
             'information.'.format(
                 evidence, self.name, state.name, evidence.format_state()))
 
-<<<<<<< HEAD
   def validate_task_conf(self, proposed_conf):
     """Checks if the provided recipe contains exclusively allowed fields.
-
     Args:
       proposed_conf (dict): Dict to override the default dynamic task conf.
-
     Returns:
       bool: False if a field not present in the default dybamic task config
       is found.
@@ -530,7 +527,7 @@
       if k not in self.task_config:
         return False
     return True
-=======
+
   def get_metrics(self):
     """Gets histogram metric for current Task.
 
@@ -539,7 +536,6 @@
     """
     global METRICS
     return METRICS.get(self.name.lower())
->>>>>>> 0ad0f085
 
   def execute(
       self, cmd, result, save_files=None, log_files=None, new_evidence=None,
@@ -929,38 +925,17 @@
             self.result.status = message
             return self.result.serialize()
 
-<<<<<<< HEAD
-        self.result.update_task_status(self, 'running')
-        self._evidence_config = evidence.config
-
-        #collect the recipe sent along with the evidence, and validate that
-        #all values are allowed through the default are config.
-        proposed_recipe = self.get_task_recipe(evidence.config)
-        globals_recipe = evidence.config['globals']
-        if proposed_recipe:
-          if self.validate_task_conf(proposed_recipe):
-            self.task_config.update(proposed_recipe)
-            self.task_config.pop('task')
-        self.task_config.update(globals_recipe)
-
-        self.result = self.run(evidence, self.result)
-      # pylint: disable=broad-except
-      except Exception as exception:
-        message = (
-            '{0:s} Task failed with exception: [{1!s}]'.format(
-                self.name, exception))
-        # Logging explicitly here because the result is in an unknown state
-        trace = traceback.format_exc()
-        log_and_report(message, trace)
-
-        if self.result:
-          self.result.log(message, level=logging.ERROR)
-          self.result.log(trace)
-          if hasattr(exception, 'message'):
-            self.result.set_error(exception.message, traceback.format_exc())
-=======
           self.result.update_task_status(self, 'running')
           self._evidence_config = evidence.config
+          #collect the recipe sent along with the evidence, and validate that
+          #all values are allowed through the default are config.
+          proposed_recipe = self.get_task_recipe(evidence.config)
+          globals_recipe = evidence.config['globals']
+          if proposed_recipe:
+            if self.validate_task_conf(proposed_recipe):
+              self.task_config.update(proposed_recipe)
+              self.task_config.pop('task')
+          self.task_config.update(globals_recipe)
           self.result = self.run(evidence, self.result)
 
         # pylint: disable=broad-except
@@ -980,7 +955,6 @@
             else:
               self.result.set_error(exception.__class__, traceback.format_exc())
             self.result.status = message
->>>>>>> 0ad0f085
           else:
             log.error(
                 'No TurbiniaTaskResult object found after task execution.')
