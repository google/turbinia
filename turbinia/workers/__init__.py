# -*- coding: utf-8 -*-
# Copyright 2018 Google Inc.
#
# Licensed under the Apache License, Version 2.0 (the "License");
# you may not use this file except in compliance with the License.
# You may obtain a copy of the License at
#
#      http://www.apache.org/licenses/LICENSE-2.0
#
# Unless required by applicable law or agreed to in writing, software
# distributed under the License is distributed on an "AS IS" BASIS,
# WITHOUT WARRANTIES OR CONDITIONS OF ANY KIND, either express or implied.
# See the License for the specific language governing permissions and
# limitations under the License.
"""Turbinia task."""

from __future__ import unicode_literals

from datetime import datetime
<<<<<<< HEAD
import errno
=======
>>>>>>> 80563a57
import getpass
import logging
import os
import pickle
import platform
import pprint
import subprocess
import traceback
import uuid

import filelock

from turbinia import config
from turbinia import output_manager
from turbinia import TurbiniaException

log = logging.getLogger('turbinia')


class TurbiniaTaskResult(object):
  """Object to store task results to be returned by a TurbiniaTask.

  Attributes:
      base_output_dir: Base path for local output
      closed: Boolean indicating whether this result is closed
      output_dir: Full path for local output
      error: Dict of error data ('error' and 'traceback' are some valid keys)
      evidence: List of newly created Evidence objects.
      id: Unique Id of result (string of hex)
      input_evidence: The evidence this task processed.
      request_id: The id of the initial request to process this evidence.
      run_time: Length of time the task ran for.
      saved_paths: Paths where output has been saved.
      start_time: Datetime object of when the task was started
      status: A one line descriptive task status.
      successful: Bool indicating success status.
      task_id: Task ID of the parent task.
      task_name: Name of parent task.
      user: The user who requested the task.
      worker_name: Name of worker task executed on.
      _log: A list of log messages
  """

  # The list of attributes that we will persist into storage
  STORED_ATTRIBUTES = ['worker_name', 'status', 'saved_paths', 'successful']

  def __init__(self,
               task,
               evidence=None,
               input_evidence=None,
               base_output_dir=None,
               request_id=None):
    """Initialize the TurbiniaTaskResult object.

    Args:
      task (TurbiniaTask): The calling Task object
    """

    self.closed = False
    self.evidence = evidence if evidence else []
    self.input_evidence = input_evidence if input_evidence else []
    self.id = uuid.uuid4().hex
    self.task_id = task.id
    self.task_name = task.name
    self.base_output_dir = base_output_dir
    self.request_id = request_id
    self.user = task.user

    self.start_time = datetime.now()
    self.run_time = None
    self.saved_paths = []
    self.successful = None
    self.status = None
    self.error = {}
    self.worker_name = platform.node()
    # TODO(aarontp): Create mechanism to grab actual python logging data.
    self._log = []
    self.output_dir = task.output_manager.get_local_output_dir()


  def __str__(self):
    return pprint.pformat(vars(self), depth=3)


  def close(self, task, success, status=None):
    """Handles closing of this result and writing logs.

    Normally this should be called by the Run method to make sure that the
    status, etc are set correctly, but if there is an exception thrown when the
    task executes, then run_wrapper will call this with default arguments
    indicating a failure.

    Args:
      task (TurbiniaTask): The calling Task object
      success: Bool indicating task success
      status: One line descriptive task status.
    """
    self.successful = success
    self.run_time = datetime.now() - self.start_time
    if not status:
      status = 'Completed successfully in {0:s} on {1:s}'.format(
          str(self.run_time), self.worker_name)
    self.log(status)
    self.status = status

    for evidence in self.evidence:
      if evidence.local_path:
        self.saved_paths.append(evidence.local_path)
        if (evidence.copyable and not config.SHARED_FILESYSTEM
            and not task.run_local):
          task.output_manager.save_evidence(evidence, self)
      if not evidence.request_id:
        evidence.request_id = self.request_id

    for evidence in self.input_evidence:
      try:
        evidence.postprocess()
      # Adding a broad exception here because we want to try post-processing
      # to clean things up even after other failures in the task, so this could
      # also fail.
      # pylint: disable=broad-except
      except Exception as e:
        msg = 'Evidence post-processing for {0:s} failed: {1!s}'.format(
            evidence.name, e)
        log.error(msg)
        self.log(msg)

    # Write result log info to file
    logfile = os.path.join(self.output_dir, 'worker-log.txt')
    if self.output_dir and os.path.exists(self.output_dir):
      with open(logfile, 'w') as f:
        f.write('\n'.join(self._log))
        f.write('\n')
      if not task.run_local:
        task.output_manager.save_local_file(logfile, self)

    self.closed = True
    log.debug('Result close successful. Status is [{0:s}]'.format(self.status))

  def log(self, log_msg):
    """Add a log message to the result object.

    Args:
      log_msg: A log message string.
    """
    log.info(log_msg)
    self._log.append(log_msg)

  def add_evidence(self, evidence, evidence_config):
    """Populate the results list.

    Args:
        evidence: Evidence object
        evidence_config (dict): The evidence config we want to associate with
            this object.  This will be passed in with the original evidence that
            was supplied to the task, so likely the caller will always want to
            use evidence_.config for this parameter.
    """
    # We want to enforce this here to make sure that any new Evidence objects
    # created also contain the config.  We could create a closure to do this
    # automatically, but the real fix is to attach this to a separate object.
    # See https://github.com/google/turbinia/issues/211 for more details.
    evidence.config = evidence_config

    self.evidence.append(evidence)

  def set_error(self, error, traceback_):
    """Add error and traceback.

    Args:
        error: Short string describing the error.
        traceback_: Traceback of the error.
    """
    self.error['error'] = error
    self.error['traceback'] = traceback_


class TurbiniaTask(object):
  """Base class for Turbinia tasks.

  Attributes:
      base_output_dir: The base directory that output will go into.  Per-task
                       directories will be created under this.
      id: Unique Id of task (string of hex)
      last_update: A datetime object with the last time the task was updated.
      name: Name of task
      output_dir: The directory output will go into (including per-task folder).
      output_manager: An output manager object
      result: A TurbiniaTaskResult object.
      request_id: The id of the initial request to process this evidence.
      run_local: Whether we are running locally without a Worker or not.
      state_key: A key used to manage task state
      stub: The task manager implementation specific task stub that exists
            server side to keep a reference to the remote task objects.  For PSQ
            this is a task result object, but other implementations have their
            own stub objects.
      user: The user who requested the task.
      _evidence_config (dict): The config that we want to pass to all new
            evidence created from this task.
  """

  # The list of attributes that we will persist into storage
  STORED_ATTRIBUTES = ['id', 'last_update', 'name', 'request_id', 'user']

  def __init__(self,
               name=None,
               base_output_dir=None,
               request_id=None,
               user=None):
    """Initialization for TurbiniaTask."""
    if base_output_dir:
      self.base_output_dir = base_output_dir
    else:
      self.base_output_dir = config.OUTPUT_DIR
    self.id = uuid.uuid4().hex
    self.last_update = datetime.now()
    self.name = name if name else self.__class__.__name__
    self.output_dir = None
    self.output_manager = output_manager.OutputManager()
    self.result = None
    self.request_id = request_id
    self.run_local = False
    self.state_key = None
    self.stub = None
    self.user = user if user else getpass.getuser()
    self._evidence_config = {}

  def execute(self,
              cmd,
              result,
              save_files=None,
              new_evidence=None,
              close=False,
              shell=False):
    """Executes a given binary and saves output.

    Args:
      cmd (list|string): Command arguments to run
      result (TurbiniaTaskResult): The result object to put data into.
      save_files (list): A list of files to save (files referenced by Evidence
          objects are automatically saved, so no need to include them).
      new_evidence (list): These are new evidence objects created by the task.
          If the task is successful, they will be added to the result.
      close (bool): Whether to close out the result.
      shell (bool): Whether the cmd is in the form of a string or a list.

    Returns:
      Tuple of the return code, and the TurbiniaTaskResult object
    """
    save_files = save_files if save_files else []
    new_evidence = new_evidence if new_evidence else []
    if shell:
      proc = subprocess.Popen(cmd, shell=True)
    else:
      proc = subprocess.Popen(cmd)
    stdout, stderr = proc.communicate()
    result.error['stdout'] = stdout
    result.error['stderr'] = stderr
    ret = proc.returncode

    if ret:
      msg = 'Execution failed with status {0:d}'.format(ret)
      result.log(msg)
      if close:
        result.close(self, success=False, status=msg)
    else:
      for file_ in save_files:
        result.log('Output file at {0:s}'.format(file_))
        if not self.run_local:
          self.output_manager.save_local_file(file_, result)
      for evidence in new_evidence:
        # If the local path is set in the Evidence, we check to make sure that
        # the path exists and is not empty before adding it.
        if evidence.local_path and not os.path.exists(evidence.local_path):
          msg = (
              'Evidence {0:s} local_path {1:s} does not exist. Not returning '
              'empty Evidence.'.format(evidence.name, evidence.local_path))
          result.log(msg)
          log.warning(msg)
        elif (evidence.local_path and os.path.exists(evidence.local_path) and
              os.path.getsize(evidence.local_path) == 0):
          msg = ('Evidence {0:s} local_path {1:s} is empty. Not returning '
                 'empty new Evidence.'.format(evidence.name,
                                              evidence.local_path))
          result.log(msg)
          log.warning(msg)
        else:
          result.add_evidence(evidence, self._evidence_config)

      if close:
        result.close(self, success=True)

    return ret, result

  def setup(self, evidence):
    """Perform common setup operations and runtime environment.

    Even though TurbiniaTasks are initially instantiated by the Jobs under the
    Task Manager, this setup method needs to be run from the task on the worker
    because it handles setting up the task runtime environment.

    Args:
      evidence: An Evidence object to process.

    Returns:
      A TurbiniaTaskResult object.

    Raises:
      TurbiniaException: If the evidence can not be found.
    """
    self.output_manager.setup(self)
    if not self.result:
      self.result = TurbiniaTaskResult(
          task=self,
          input_evidence=[evidence],
          base_output_dir=self.base_output_dir,
          request_id=self.request_id)
    self.output_dir = self.result.output_dir

    if (not self.run_local and evidence.copyable and not
        config.SHARED_FILESYSTEM):
      self.output_manager.retrieve_evidence(evidence)

    if evidence.local_path and not os.path.exists(evidence.local_path):
      raise TurbiniaException('Evidence local path {0:s} does not exist'.format(
          evidence.local_path))
    evidence.preprocess()
    return self.result

  def touch(self):
    """Updates the last_update time of the task."""
    self.last_update = datetime.now()

  def validate_result(self, result):
    """Checks to make sure that the result is valid.

    We occasionally get something added into a TurbiniaTaskResult that makes
    it unpickleable.  We don't necessarily know what caused it to be in that
    state, so we need to create a new, mostly empty result so that the client
    is able to get the error message (otherwise the task will stay pending
    indefinitely).

    Args:
      result (TurbiniaTaskResult): Result object to check

    Returns:
      The original result object if it is OK, otherwise an empty result object
      indicating a failure.
    """
    bad_message = None
    check_status = 'Successful'

    if not isinstance(result, TurbiniaTaskResult):
      bad_message = (
          'Task returned type [{0!s}] instead of TurbiniaTaskResult.').format(
              type(result))
    else:
      try:
        log.debug('Checking TurbiniaTaskResult for serializability')
        pickle.dumps(result)
      except (TypeError, pickle.PicklingError) as e:
        bad_message = (
            'Error pickling TurbiniaTaskResult object. Returning a new result '
            'with the pickling error, and all previous result data will be '
            'lost. Pickle Error: {0!s}'.format(e))

    if bad_message:
      log.error(bad_message)
      if result and hasattr(result, 'status') and result.status:
        old_status = result.status
      else:
        old_status = 'No previous status'

      result = TurbiniaTaskResult(
          task=self,
          base_output_dir=self.base_output_dir,
          request_id=self.request_id)
      result.status = '{0:s}. Previous status: [{1:s}]'.format(
          bad_message, old_status)
      result.set_error(bad_message, traceback.format_exc())
      result.close(self, success=False, status=bad_message)
      check_status = 'Failed, but replaced with empty result'

    log.info('Result check: {0:s}'.format(check_status))
    return result


  def run_wrapper(self, evidence):
    """Wrapper to manage TurbiniaTaskResults and exception handling.

    This wrapper should be called to invoke the run() methods so it can handle
    the management of TurbiniaTaskResults and the exception handling.  Otherwise
    details from exceptions in the worker cannot be propagated back to the
    Turbinia TaskManager.

    This method should handle (in no particular order):
      - Exceptions thrown from run()
      - Verifing valid TurbiniaTaskResult object is returned
          - Check for bad results (non TurbiniaTaskResults) returned from run()
          - Auto-close results that haven't been closed
          - Verifying that the results are serializeable
      - Locking to make sure only one task is active at a time

    Args:
      evidence: Evidence object

    Returns:
      A TurbiniaTaskResult object
    """
    with filelock.FileLock(config.LOCK_FILE):
      log.info('Starting Task {0:s} {1:s}'.format(self.name, self.id))
      original_result_id = None
      try:
        self.result = self.setup(evidence)
        original_result_id = self.result.id
        self._evidence_config = evidence.config
        self.result = self.run(evidence, self.result)
      # pylint: disable=broad-except
      except Exception as e:
        msg = '{0:s} Task failed with exception: [{1!s}]'.format(
            self.name, e)
        log.error(msg)
        log.error(traceback.format_exc())
        if self.result:
          self.result.log(msg)
          self.result.log(traceback.format_exc())
          if hasattr(e, 'message'):
            self.result.set_error(e.message, traceback.format_exc())
          else:
            self.result.set_error(e.__class__, traceback.format_exc())
          self.result.status = msg
        else:
          log.error('No TurbiniaTaskResult object found after task execution.')

      self.result = self.validate_result(self.result)

      # Trying to close the result if possible so that we clean up what we can.
      # This has a higher likelihood of failing because something must have gone
      # wrong as the Task should have already closed this.
      if self.result and not self.result.closed:
        msg = 'Trying last ditch attempt to close result'
        log.warning(msg)
        self.result.log(msg)

        if self.result.status:
          status = self.result.status
        else:
          status = 'No previous status'
        msg = ('Task Result was auto-closed from task executor on {0:s} likely '
               'due to previous failures.  Previous status: [{1:s}]'.format(
                   self.result.worker_name, status))
        self.result.log(msg)
        try:
          self.result.close(self, False, msg)
        # Using broad except here because lots can go wrong due to the reasons
        # listed above.
        # pylint: disable=broad-except
        except Exception as e:
          log.error('TurbiniaTaskResult close failed: {0!s}'.format(e))
          if not self.result.status:
            self.result.status = msg
        # Check the result again after closing to make sure it's still good.
        self.result = self.validate_result(self.result)

    if original_result_id != self.result.id:
      log.debug(
          'Result object {0:s} is different from original {1!s} after task '
          'execution which indicates errors during execution'.format(
              self.result.id, original_result_id))
    else:
      log.debug(
          'Returning original result object {0:s} after task execution'.format(
              self.result.id))
    # TODO(aarontp): Find a better way to ensure this gets unset.
    self.output_manager = None
    return self.result

  def run(self, evidence, result):
    """Entry point to execute the task.

    Args:
      evidence: Evidence object.
      result: A TurbiniaTaskResult object to place task results into.

    Returns:
        TurbiniaTaskResult object.
    """
    raise NotImplementedError<|MERGE_RESOLUTION|>--- conflicted
+++ resolved
@@ -17,10 +17,6 @@
 from __future__ import unicode_literals
 
 from datetime import datetime
-<<<<<<< HEAD
-import errno
-=======
->>>>>>> 80563a57
 import getpass
 import logging
 import os
