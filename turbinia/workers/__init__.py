--- conflicted
+++ resolved
@@ -45,24 +45,14 @@
 
 log = logging.getLogger('turbinia')
 
-<<<<<<< HEAD
-turbinia_worker_started_tasks_total = Gauge(
-    'turbinia_worker_started_tasks_total',
-=======
 turbinia_worker_tasks_started_total = Gauge(
     'turbinia_worker_tasks_started_total',
->>>>>>> 392aa6f7
     'Total number of started worker tasks')
 turbinia_worker_tasks_completed_total = Gauge(
     'turbinia_worker_tasks_completed_total',
     'Total number of completed worker tasks')
-<<<<<<< HEAD
-turbinia_worker_queued_tasks_total = Gauge(
-    'turbinia_worker_queued_tasks_total', 'Total number of queued worker tasks')
-=======
 turbinia_worker_tasks_queued_total = Gauge(
     'turbinia_worker_tasks_queued_total', 'Total number of queued worker tasks')
->>>>>>> 392aa6f7
 turbinia_worker_tasks_failed_total = Gauge(
     'turbinia_worker_tasks_failed_total', 'Total number of failed worker tasks')
 
@@ -752,11 +742,7 @@
     try:
       self.result = self.setup(evidence)
       self.result.update_task_status(self, 'queued')
-<<<<<<< HEAD
-      turbinia_worker_queued_tasks_total.inc()
-=======
       turbinia_worker_tasks_queued_total.inc()
->>>>>>> 392aa6f7
     except TurbiniaException as exception:
       message = (
           '{0:s} Task setup failed with exception: [{1!s}]'.format(
@@ -779,11 +765,7 @@
     with filelock.FileLock(config.LOCK_FILE):
       log.info('Starting Task {0:s} {1:s}'.format(self.name, self.id))
       original_result_id = None
-<<<<<<< HEAD
-      turbinia_worker_started_tasks_total.inc()
-=======
       turbinia_worker_tasks_started_total.inc()
->>>>>>> 392aa6f7
       try:
         original_result_id = self.result.id
 
