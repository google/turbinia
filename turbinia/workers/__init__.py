# -*- coding: utf-8 -*-
# Copyright 2018 Google Inc.
#
# Licensed under the Apache License, Version 2.0 (the "License");
# you may not use this file except in compliance with the License.
# You may obtain a copy of the License at
#
#      http://www.apache.org/licenses/LICENSE-2.0
#
# Unless required by applicable law or agreed to in writing, software
# distributed under the License is distributed on an "AS IS" BASIS,
# WITHOUT WARRANTIES OR CONDITIONS OF ANY KIND, either express or implied.
# See the License for the specific language governing permissions and
# limitations under the License.
"""Turbinia task."""

from __future__ import unicode_literals

from copy import deepcopy
from datetime import datetime, timedelta
from enum import IntEnum
import getpass
import logging
import os
import pickle
import platform
import pprint
import subprocess
import sys
import traceback
import uuid
import turbinia

import filelock

from turbinia import config
from turbinia.config import DATETIME_FORMAT
from turbinia.evidence import evidence_decode
from turbinia import output_manager
from turbinia import state_manager
from turbinia import TurbiniaException

log = logging.getLogger('turbinia')


class Priority(IntEnum):
  """Reporting priority enum to store common values.
  Priorities can be anything in the range of 0-100, where 0 is the highest
  priority.
  """
  LOW = 80
  MEDIUM = 50
  HIGH = 20
  CRITICAL = 10


class TurbiniaTaskResult(object):
  """Object to store task results to be returned by a TurbiniaTask.
  Attributes:
      base_output_dir: Base path for local output
      closed: Boolean indicating whether this result is closed
      output_dir: Full path for local output
      error: Dict of error data ('error' and 'traceback' are some valid keys)
      evidence: List of newly created Evidence objects.
      id: Unique Id of result (string of hex)
      input_evidence: The evidence this task processed.
      job_id (str): The ID of the Job that generated this Task/TaskResult
      report_data (string): Markdown data that can be used in a Turbinia report.
      report_priority (int): Value between 0-100 (0 is the highest priority) to
          be used to order report sections.
      request_id: The id of the initial request to process this evidence.
      run_time: Length of time the task ran for.
      saved_paths: Paths where output has been saved.
      start_time: Datetime object of when the task was started
      status: A one line descriptive task status.
      successful: Bool indicating success status.
      task_id: Task ID of the parent task.
      task_name: Name of parent task.
      requester: The user who requested the task.
      worker_name: Name of worker task executed on.
      _log: A list of log messages
  """

  # The list of attributes that we will persist into storage
  STORED_ATTRIBUTES = [
      'worker_name', 'report_data', 'report_priority', 'run_time', 'status',
      'saved_paths', 'successful'
  ]

  def __init__(
      self, evidence=None, input_evidence=None, base_output_dir=None,
      request_id=None, job_id=None):
    """Initialize the TurbiniaTaskResult object."""

    self.closed = False
    self.evidence = evidence if evidence else []
    self.input_evidence = input_evidence
    self.id = uuid.uuid4().hex
    self.job_id = job_id
    self.base_output_dir = base_output_dir
    self.request_id = request_id

    self.task_id = None
    self.task_name = None
    self.requester = None
    self.output_dir = None

    self.report_data = None
    self.report_priority = Priority.MEDIUM
    self.start_time = datetime.now()
    self.run_time = None
    self.saved_paths = []
    self.successful = None
    self.status = None
    self.error = {}
    self.worker_name = platform.node()
    # TODO(aarontp): Create mechanism to grab actual python logging data.
    self._log = []
    #self.state_manager = None

  def __str__(self):
    return pprint.pformat(vars(self), depth=3)

  def setup(self, task):
    """Handles initializing task based attributes, after object creation.
    Args:
      task (TurbiniaTask): The calling Task object
    Raises:
      TurbiniaException: If the Output Manager is not setup.
    """

    self.task_id = task.id
    self.task_name = task.name
    self.requester = task.requester
    if task.output_manager.is_setup:
      _, self.output_dir = task.output_manager.get_local_output_dirs()
    else:
      raise TurbiniaException('Output Manager is not setup yet.')

  def close(self, task, success, status=None):
    """Handles closing of this result and writing logs.
    Normally this should be called by the Run method to make sure that the
    status, etc are set correctly, but if there is an exception thrown when the
    task executes, then run_wrapper will call this with default arguments
    indicating a failure.
    Args:
      task (TurbiniaTask): The calling Task object
      success: Bool indicating task success
      status: One line descriptive task status.
    """

    if self.closed:
      # Don't try to close twice.
      return
    self.successful = success
    self.run_time = datetime.now() - self.start_time
    if not status and self.successful:
      status = 'Completed successfully in {0:s} on {1:s}'.format(
          str(self.run_time), self.worker_name)
    elif not status and not self.successful:
      status = 'Run failed in {0:s} on {1:s}'.format(
          str(self.run_time), self.worker_name)
    self.log(status)
    self.status = status

    for evidence in self.evidence:
      if evidence.source_path and os.path.exists(evidence.source_path):
        self.saved_paths.append(evidence.source_path)
        if not task.run_local and evidence.copyable:
          task.output_manager.save_evidence(evidence, self)
      else:
        self.log(
<<<<<<< HEAD
            'Evidence {0!s:s} has empty or missing file at local_path {1!s:s} so '
            'not saving.'.format(evidence.name, evidence.local_path))
=======
            'Evidence {0:s} has empty or missing file at source_path {1:s} so '
            'not saving.'.format(evidence.name, evidence.source_path))
>>>>>>> a6901cba

      if not evidence.request_id:
        evidence.request_id = self.request_id

    try:
      self.input_evidence.postprocess()
    # Adding a broad exception here because we want to try post-processing
    # to clean things up even after other failures in the task, so this could
    # also fail.
    # pylint: disable=broad-except
    except Exception as exception:
      message = 'Evidence post-processing for {0!s:s} failed: {1!s}'.format(
          self.input_evidence.name, exception)
      self.log(message, level=logging.ERROR)

    # Write result log info to file
    logfile = os.path.join(self.output_dir, 'worker-log.txt')
    # Create default log text just so that the worker log is created to
    # avoid confusion if it doesn't exist.
    if not self._log:
      self._log.append('No worker messages were logged.')
    if self.output_dir and os.path.exists(self.output_dir):
      with open(logfile, 'w') as f:
        f.write('\n'.join(self._log))
        f.write('\n')
      if not task.run_local:
        task.output_manager.save_local_file(logfile, self)

    self.closed = True
    log.debug('Result close successful. Status is [{0:s}]'.format(self.status))

  def log(self, message, level=logging.INFO, traceback_=None):
    """Log Task messages.
    Logs to both the result and the normal logging mechanism.
    Args:
      message (string): Message to log.
      level (int): Log level as defined by logging enums (e.g. logging.INFO)
      traceback (string): Trace message to log
    """
    self._log.append(message)
    if level == logging.DEBUG:
      log.debug(message)
    elif level == logging.INFO:
      log.info(message)
    elif level == logging.WARN:
      log.warn(message)
    elif level == logging.ERROR:
      log.error(message)
    elif level == logging.CRITICAL:
      log.critical(message)

    if traceback_:
      self.result.set_error(message, traceback_)

  def task_status_update(self, task, status):
    stat_manager = state_manager.get_state_manager()
    if status == 'Queued':
      task.result.status = 'Task {0!s:s} is queued on {1!s:s}.'.format(
        self.task_name, self.worker_name)
    elif status == 'Running':
      task.result.status = 'Task {0!s:s} is running on {0!s:s}'.format(
        self.task_name, self.worker_name)
    
    stat_manager.update_task(task)

  def add_evidence(self, evidence, evidence_config):
    """Populate the results list.
    Args:
        evidence: Evidence object
        evidence_config (dict): The evidence config we want to associate with
            this object.  This will be passed in with the original evidence that
            was supplied to the task, so likely the caller will always want to
            use evidence_.config for this parameter.
    """
    # We want to enforce this here to make sure that any new Evidence objects
    # created also contain the config.  We could create a closure to do this
    # automatically, but the real fix is to attach this to a separate object.
    # See https://github.com/google/turbinia/issues/211 for more details.
    evidence.config = evidence_config
    if evidence.context_dependent:
      evidence.parent_evidence = self.input_evidence

    self.evidence.append(evidence)

  def set_error(self, error, traceback_):
    """Add error and traceback.
    Args:
        error: Short string describing the error.
        traceback_: Traceback of the error.
    """
    self.error['error'] = error
    self.error['traceback'] = traceback_

  def serialize(self):
    """Prepares result object for serialization.
    Returns:
      dict: Object dictionary that is JSON serializable.
    """
    self.run_time = self.run_time.total_seconds() if self.run_time else None
    self.start_time = self.start_time.strftime(DATETIME_FORMAT)
    if self.input_evidence:
      self.input_evidence = self.input_evidence.serialize()
    self.evidence = [x.serialize() for x in self.evidence]
    return self.__dict__

  @classmethod
  def deserialize(cls, input_dict):
    """Converts an input dictionary back into a TurbiniaTaskResult object.
    Args:
      input_dict (dict): TurbiniaTaskResult object dictionary.
    Returns:
      TurbiniaTaskResult: Deserialized object.
    """
    result = TurbiniaTaskResult()
    result.__dict__.update(input_dict)
    if result.run_time:
      result.run_time = timedelta(seconds=result.run_time)
    result.start_time = datetime.strptime(result.start_time, DATETIME_FORMAT)
    if result.input_evidence:
      result.input_evidence = evidence_decode(result.input_evidence)
    result.evidence = [evidence_decode(x) for x in result.evidence]

    return result


class TurbiniaTask(object):
  """Base class for Turbinia tasks.
  Attributes:
      base_output_dir (str): The base directory that output will go into.
          Per-task directories will be created under this.
      id (str): Unique Id of task (string of hex)
      is_finalize_task (bool): Whether this is a finalize Task or not.
      job_id (str): Job ID the Task was created by.
      last_update (datetime): A datetime object with the last time the task was
          updated.
      name (str): Name of task
      output_dir (str): The directory output will go into (including per-task
          folder).
      output_manager (OutputManager): The object that manages saving output.
      result (TurbiniaTaskResult): A TurbiniaTaskResult object.
      request_id (str): The id of the initial request to process this evidence.
      run_local (bool): Whether we are running locally without a Worker or not.
      state_key (str): A key used to manage task state
      stub (psq.task.TaskResult|celery.app.Task): The task manager
          implementation specific task stub that exists server side to keep a
          reference to the remote task objects.  For PSQ this is a task result
          object, but other implementations have their own stub objects.
      tmp_dir (str): Temporary directory for Task to write to.
      requester (str): The user who requested the task.
      _evidence_config (dict): The config that we want to pass to all new
            evidence created from this task.
  """

  # The list of attributes that we will persist into storage
  STORED_ATTRIBUTES = [
      'id', 'job_id', 'last_update', 'name', 'request_id', 'requester'
  ]

  def __init__(
      self, name=None, base_output_dir=None, request_id=None, requester=None):
    """Initialization for TurbiniaTask."""
    if base_output_dir:
      self.base_output_dir = base_output_dir
    else:
      self.base_output_dir = config.OUTPUT_DIR

    self.id = uuid.uuid4().hex
    self.is_finalize_task = False
    self.job_id = None
    self.last_update = datetime.now()
    self.name = name if name else self.__class__.__name__
    self.output_dir = None
    self.output_manager = output_manager.OutputManager()
    self.result = None
    self.request_id = request_id
    self.run_local = False
    self.state_key = None
    self.stub = None
    self.tmp_dir = None
    self.turbinia_version = turbinia.__version__
    self.requester = requester if requester else 'user_unspecified'
    self._evidence_config = {}

  def serialize(self):
    """Converts the TurbiniaTask object into a serializable dict.
    Returns:
      Dict: Dictionary representing this object, ready to be serialized.
    """
    task_copy = deepcopy(self.__dict__)
    task_copy['output_manager'] = self.output_manager.__dict__
    task_copy['last_update'] = self.last_update.strftime(DATETIME_FORMAT)
    return task_copy

  @classmethod
  def deserialize(cls, input_dict):
    """Converts an input dictionary back into a TurbiniaTask object.
    Args:
      input_dict (dict): TurbiniaTask object dictionary.
    Returns:
      TurbiniaTask: Deserialized object.
    """
    from turbinia import client  # Avoid circular imports

    type_ = input_dict['name']
    try:
      task = getattr(sys.modules['turbinia.client'], type_)()
    except AttributeError:
      message = (
          "Could not import {0:s} object! Make sure it is imported where "
          "this method is defined.".format(type_))
      log.error(message)
      raise TurbiniaException(message)
    task.__dict__.update(input_dict)
    task.output_manager = output_manager.OutputManager()
    task.output_manager.__dict__.update(input_dict['output_manager'])
    task.last_update = datetime.strptime(
        input_dict['last_update'], DATETIME_FORMAT)
    return task

  def execute(
      self, cmd, result, save_files=None, log_files=None, new_evidence=None,
      close=False, shell=False, success_codes=None):
    """Executes a given binary and saves output.
    Args:
      cmd (list|string): Command arguments to run
      result (TurbiniaTaskResult): The result object to put data into.
      save_files (list): A list of files to save (files referenced by Evidence
          objects are automatically saved, so no need to include them).
      log_files (list): A list of files to save even if execution fails.
      new_evidence (list): These are new evidence objects created by the task.
          If the task is successful, they will be added to the result.
      close (bool): Whether to close out the result.
      shell (bool): Whether the cmd is in the form of a string or a list.
      success_codes (list(int)): Which return codes are considered successful.
    Returns:
      Tuple of the return code, and the TurbiniaTaskResult object
    """
    save_files = save_files if save_files else []
    log_files = log_files if log_files else []
    new_evidence = new_evidence if new_evidence else []
    success_codes = success_codes if success_codes else [0]

    if shell:
      proc = subprocess.Popen(cmd, shell=True)
    else:
      proc = subprocess.Popen(cmd)
    stdout, stderr = proc.communicate()
    result.error['stdout'] = stdout
    result.error['stderr'] = stderr
    ret = proc.returncode

    for file_ in log_files:
      if not os.path.exists(file_):
        result.log(
            'Log file {0:s} does not exist to save'.format(file_),
            level=logging.DEBUG)
        continue
      if os.path.getsize(file_) == 0:
        result.log(
            'Log file {0:s} is empty. Not saving'.format(file_),
            level=logging.DEBUG)
        continue
      result.log('Output log file found at {0:s}'.format(file_))
      if not self.run_local:
        self.output_manager.save_local_file(file_, result)

    if ret not in success_codes:
      message = 'Execution of [{0!s}] failed with status {1:d}'.format(cmd, ret)
      result.log(message)
      if close:
        result.close(self, success=False, status=message)
    else:
      result.log('Execution of [{0!s}] succeeded'.format(cmd))
      for file_ in save_files:
        if os.path.getsize(file_) == 0:
          result.log(
              'Output file {0:s} is empty. Not saving'.format(file_),
              level=logging.DEBUG)
          continue
        result.log('Output save file at {0:s}'.format(file_))
        if not self.run_local:
          self.output_manager.save_local_file(file_, result)

      for evidence in new_evidence:
        # If the local path is set in the Evidence, we check to make sure that
        # the path exists and is not empty before adding it.
        if evidence.source_path and not os.path.exists(evidence.source_path):
          message = (
              'Evidence {0:s} source_path {1:s} does not exist. Not returning '
              'empty Evidence.'.format(evidence.name, evidence.source_path))
          result.log(message, level=logging.WARN)
        elif (evidence.source_path and os.path.exists(evidence.source_path) and
              os.path.getsize(evidence.source_path) == 0):
          message = (
              'Evidence {0:s} source_path {1:s} is empty. Not returning '
              'empty new Evidence.'.format(evidence.name, evidence.source_path))
          result.log(message, level=logging.WARN)
        else:
          result.add_evidence(evidence, self._evidence_config)

      if close:
        result.close(self, success=True)

    return ret, result

  def setup(self, evidence):
    """Perform common setup operations and runtime environment.
    Even though TurbiniaTasks are initially instantiated by the Jobs under the
    Task Manager, this setup method needs to be run from the task on the worker
    because it handles setting up the task runtime environment.
    Args:
      evidence: An Evidence object to process.
    Returns:
      A TurbiniaTaskResult object.
    Raises:
      TurbiniaException: If the evidence can not be found.
    """
    self.output_manager.setup(self)
    self.tmp_dir, self.output_dir = self.output_manager.get_local_output_dirs()
    if not self.result:
      self.result = TurbiniaTaskResult(
          input_evidence=evidence, base_output_dir=self.base_output_dir,
          request_id=self.request_id, job_id=self.job_id)
      self.result.setup(self)

    if not self.run_local:
      if evidence.copyable and not config.SHARED_FILESYSTEM:
        self.output_manager.retrieve_evidence(evidence)

    if evidence.source_path and not os.path.exists(evidence.source_path):
      raise TurbiniaException(
          'Evidence source path {0:s} does not exist'.format(
              evidence.source_path))
    evidence.preprocess(self.tmp_dir)
    return self.result

  def touch(self):
    """Updates the last_update time of the task."""
    self.last_update = datetime.now()

  def validate_result(self, result):
    """Checks to make sure that the result is valid.
    We occasionally get something added into a TurbiniaTaskResult that makes
    it unpickleable.  We don't necessarily know what caused it to be in that
    state, so we need to create a new, mostly empty result so that the client
    is able to get the error message (otherwise the task will stay pending
    indefinitely).
    Args:
      result (TurbiniaTaskResult): Result object to check
    Returns:
      The original result object if it is OK, otherwise an empty result object
      indicating a failure.
    """
    bad_message = None
    check_status = 'Successful'

    if not isinstance(result, TurbiniaTaskResult):
      bad_message = (
          'Task returned type [{0!s}] instead of TurbiniaTaskResult.').format(
              type(result))
    else:
      try:
        log.debug('Checking TurbiniaTaskResult for serializability')
        pickle.dumps(result)
      except (TypeError, pickle.PicklingError) as exception:
        bad_message = (
            'Error pickling TurbiniaTaskResult object. Returning a new result '
            'with the pickling error, and all previous result data will be '
            'lost. Pickle Error: {0!s}'.format(exception))

    if bad_message:
      log.error(bad_message)
      if result and hasattr(result, 'status') and result.status:
        old_status = result.status
      else:
        old_status = 'No previous status'

      result = TurbiniaTaskResult(
          base_output_dir=self.base_output_dir, request_id=self.request_id,
          job_id=self.job_id)
      result.setup(self)
      result.status = '{0:s}. Previous status: [{1:s}]'.format(
          bad_message, old_status)
      result.set_error(bad_message, traceback.format_exc())
      result.close(self, success=False, status=bad_message)
      check_status = 'Failed, but replaced with empty result'

    log.info('Result check: {0:s}'.format(check_status))
    return result

  def run_wrapper(self, evidence):
    """Wrapper to manage TurbiniaTaskResults and exception handling.
    This wrapper should be called to invoke the run() methods so it can handle
    the management of TurbiniaTaskResults and the exception handling.  Otherwise
    details from exceptions in the worker cannot be propagated back to the
    Turbinia TaskManager.
    This method should handle (in no particular order):
      - Exceptions thrown from run()
      - Verifing valid TurbiniaTaskResult object is returned
          - Check for bad results (non TurbiniaTaskResults) returned from run()
          - Auto-close results that haven't been closed
          - Verifying that the results are serializeable
      - Locking to make sure only one task is active at a time
    Args:
      evidence (dict): To be decoded into Evidence object
    Returns:
      A TurbiniaTaskResult object
    """
    log.debug('Task {0:s} {1:s} awaiting execution'.format(self.name, self.id))
    evidence = evidence_decode(evidence)
    self.result = self.setup(evidence)
    self.result.task_status_update(self, 'Queued')
    with filelock.FileLock(config.LOCK_FILE):
      log.info('Starting Task {0:s} {1:s}'.format(self.name, self.id))
      original_result_id = None
      try:
        original_result_id = self.result.id
        evidence.validate()
        if self.turbinia_version != turbinia.__version__:
          message = (
              'Worker and Server versions do not match: {0:s} != {1:s}'.format(
                  self.turbinia_version, turbinia.__version__))
          self.result.log(message, level=logging.ERROR)
          self.result.status = message
          return self.result

        self.result.task_status_update(self, 'Running')
        self._evidence_config = evidence.config
        self.result = self.run(evidence, self.result)
      # pylint: disable=broad-except
      except Exception as exception:
        message = (
            '{0:s} Task failed with exception: [{1!s}]'.format(
                self.name, exception))
        # Logging explicitly here because the result is in an unknown state
        trace = traceback.format_exc()
        log.error(message)
        log.error(trace)
        if self.result:
          self.result.log(message, level=logging.ERROR)
          self.result.log(trace)
          if hasattr(exception, 'message'):
            self.result.set_error(exception.message, traceback.format_exc())
          else:
            self.result.set_error(exception.__class__, traceback.format_exc())
          self.result.status = message
        else:
          log.error('No TurbiniaTaskResult object found after task execution.')

      self.result = self.validate_result(self.result)

      # Trying to close the result if possible so that we clean up what we can.
      # This has a higher likelihood of failing because something must have gone
      # wrong as the Task should have already closed this.
      if self.result and not self.result.closed:
        message = 'Trying last ditch attempt to close result'
        log.warning(message)
        self.result.log(message)

        if self.result.status:
          status = self.result.status
        else:
          status = 'No previous status'
        message = (
            'Task Result was auto-closed from task executor on {0:s} likely '
            'due to previous failures.  Previous status: [{1:s}]'.format(
                self.result.worker_name, status))
        self.result.log(message)
        try:
          self.result.close(self, False, message)
        # Using broad except here because lots can go wrong due to the reasons
        # listed above.
        # pylint: disable=broad-except
        except Exception as exception:
          log.error('TurbiniaTaskResult close failed: {0!s}'.format(exception))
          if not self.result.status:
            self.result.status = message
        # Check the result again after closing to make sure it's still good.
        self.result = self.validate_result(self.result)

    if original_result_id != self.result.id:
      log.debug(
          'Result object {0:s} is different from original {1!s} after task '
          'execution which indicates errors during execution'.format(
              self.result.id, original_result_id))
    else:
      log.debug(
          'Returning original result object {0:s} after task execution'.format(
              self.result.id))
    return self.result.serialize()

  def run(self, evidence, result):
    """Entry point to execute the task.
    Args:
      evidence: Evidence object.
      result: A TurbiniaTaskResult object to place task results into.
    Returns:
        TurbiniaTaskResult object.
    """
    raise NotImplementedError<|MERGE_RESOLUTION|>--- conflicted
+++ resolved
@@ -170,13 +170,8 @@
           task.output_manager.save_evidence(evidence, self)
       else:
         self.log(
-<<<<<<< HEAD
             'Evidence {0!s:s} has empty or missing file at local_path {1!s:s} so '
             'not saving.'.format(evidence.name, evidence.local_path))
-=======
-            'Evidence {0:s} has empty or missing file at source_path {1:s} so '
-            'not saving.'.format(evidence.name, evidence.source_path))
->>>>>>> a6901cba
 
       if not evidence.request_id:
         evidence.request_id = self.request_id
@@ -232,6 +227,11 @@
       self.result.set_error(message, traceback_)
 
   def task_status_update(self, task, status):
+    """Handles updating the task status and writing it to datastore.
+    Args:
+      task (TurbiniaTask): The calling Task object  
+      status: One line descriptive task status.
+    """
     stat_manager = state_manager.get_state_manager()
     if status == 'Queued':
       task.result.status = 'Task {0!s:s} is queued on {1!s:s}.'.format(
