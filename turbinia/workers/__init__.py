# -*- coding: utf-8 -*-
# Copyright 2015 Google Inc.
#
# Licensed under the Apache License, Version 2.0 (the "License");
# you may not use this file except in compliance with the License.
# You may obtain a copy of the License at
#
#      http://www.apache.org/licenses/LICENSE-2.0
#
# Unless required by applicable law or agreed to in writing, software
# distributed under the License is distributed on an "AS IS" BASIS,
# WITHOUT WARRANTIES OR CONDITIONS OF ANY KIND, either express or implied.
# See the License for the specific language governing permissions and
# limitations under the License.
"""Turbinia task."""

from __future__ import unicode_literals

from datetime import datetime
import errno
import getpass
import json
import logging
import os
import pickle
import platform
import subprocess
import time
import traceback
import uuid

from turbinia import config
from turbinia import output_manager
from turbinia import TurbiniaException

log = logging.getLogger('turbinia')


class TurbiniaTaskResult(object):
  """Object to store task results to be returned by a TurbiniaTask.

  Attributes:
      base_output_dir: Base path for local output
      closed: Boolean indicating whether this result is closed
      output_dir: Full path for local output
      error: Dict of error data ('error' and 'traceback' are some valid keys)
      evidence: List of newly created Evidence objects.
      id: Unique Id of result (string of hex)
      input_evidence: The evidence this task processed.
      request_id: The id of the initial request to process this evidence.
      run_time: Length of time the task ran for.
      saved_paths: Paths where output has been saved.
      start_time: Datetime object of when the task was started
      status: A one line descriptive task status.
      successful: Bool indicating success status.
      task_id: Task ID of the parent task.
      task_name: Name of parent task.
      user: The user who requested the task.
      worker_name: Name of worker task executed on.
      _log: A list of log messages
  """

  # The list of attributes that we will persist into storage
  STORED_ATTRIBUTES = ['worker_name', 'status', 'saved_paths', 'successful']

  def __init__(self,
               task,
               evidence=None,
               input_evidence=None,
               base_output_dir=None,
               request_id=None):
    """Initialize the TurbiniaTaskResult object.

    Args:
      task (TurbiniaTask): The calling Task object
    """

    self.closed = False
    self.evidence = evidence if evidence else []
    self.input_evidence = input_evidence if input_evidence else []
    self.id = uuid.uuid4().hex
    self.task_id = task.id
    self.task_name = task.name
    self.base_output_dir = base_output_dir
    self.request_id = request_id
    self.user = task.user

    self.start_time = datetime.now()
    self.run_time = None
    self.saved_paths = []
    self.successful = None
    self.status = None
    self.error = {}
    self.worker_name = platform.node()
    # TODO(aarontp): Create mechanism to grab actual python logging data.
    self._log = []
    self.output_dir = task.output_manager.get_local_output_dir()

  def close(self, task, success, status=None):
    """Handles closing of this result and writing logs.

    Normally this should be called by the Run method to make sure that the
    status, etc are set correctly, but if there is an exception thrown when the
    task executes, then run_wrapper will call this with default arguments
    indicating a failure.

    Args:
      task (TurbiniaTask): The calling Task object
      success: Bool indicating task success
      status: One line descriptive task status.
    """
    self.successful = success
    self.run_time = datetime.now() - self.start_time
    if not status:
      status = 'Completed successfully in {0:s} on {1:s}'.format(
          str(self.run_time), self.worker_name)
    self.log(status)
    self.status = status

    for evidence in self.evidence:
      if evidence.local_path:
        self.saved_paths.append(evidence.local_path)
        task.output_manager.save_evidence(evidence, self)
      if not evidence.request_id:
        evidence.request_id = self.request_id

    for evidence in self.input_evidence:
      try:
        evidence.postprocess()
      # Adding a broad exception here because we want to try post-processing
      # to clean things up even after other failures in the task, so this could
      # also fail.
      # pylint: disable=broad-except
      except Exception as e:
        msg = 'Evidence post-processing for {0:s} failed: {1!s}'.format(
            evidence.name, e)
        log.error(msg)
        self.log(msg)

    # Write result log info to file
    logfile = os.path.join(self.output_dir, 'worker-log.txt')
    if self.output_dir and os.path.exists(self.output_dir):
      with open(logfile, 'w') as f:
        f.write('\n'.join(self._log))
        f.write('\n')
      task.output_manager.save_local_file(logfile, self)

    self.closed = True
    log.debug('Result close successful. Status is [{0:s}]'.format(self.status))

  def log(self, log_msg):
    """Add a log message to the result object.

    Args:
      log_msg: A log message string.
    """
    log.info(log_msg)
    self._log.append(log_msg)

<<<<<<< HEAD
  def add_evidence(self, evidence, config_):
=======
  def add_evidence(self, evidence, evidence_config):
>>>>>>> 3c04e4a5
    """Populate the results list.

    Args:
        evidence: Evidence object
<<<<<<< HEAD
        config_ (dict): The evidence config we want to associate with this
            object.  This will be passed in with the original evidence that was
            supplied to the task, so likely the caller will always want to use
            evidence_.config for this parameter.
=======
        evidence_config (dict): The evidence config we want to associate with
            this object.  This will be passed in with the original evidence that
            was supplied to the task, so likely the caller will always want to
            use evidence_.config for this parameter.
>>>>>>> 3c04e4a5
    """
    # We want to enforce this here to make sure that any new Evidence objects
    # created also contain the config.  We could create a closure to do this
    # automatically, but the real fix is to attach this to a separate object.
    # See https://github.com/google/turbinia/issues/211 for more details.
<<<<<<< HEAD
    evidence.config = config_
=======
    evidence.config = evidence_config
>>>>>>> 3c04e4a5
    self.evidence.append(evidence)

  def set_error(self, error, traceback_):
    """Add error and traceback.

    Args:
        error: Short string describing the error.
        traceback_: Traceback of the error.
    """
    self.error['error'] = error
    self.error['traceback'] = traceback_


class TurbiniaTask(object):
  """Base class for Turbinia tasks.

  Attributes:
      base_output_dir: The base directory that output will go into.  Per-task
                       directories will be created under this.
      id: Unique Id of task (string of hex)
      last_update: A datetime object with the last time the task was updated.
      name: Name of task
      output_dir: The directory output will go into (including per-task folder).
      output_manager: An output manager object
      result: A TurbiniaTaskResult object.
      request_id: The id of the initial request to process this evidence.
      state_key: A key used to manage task state
      stub: The task manager implementation specific task stub that exists
            server side to keep a reference to the remote task objects.  For PSQ
            this is a task result object, but other implementations have their
            own stub objects.
      user: The user who requested the task.
      _evidence_config (dict): The config that we want to pass to all new
            evidence created from this task.
  """

  # The list of attributes that we will persist into storage
  STORED_ATTRIBUTES = ['id', 'last_update', 'name', 'request_id', 'user']

  def __init__(self,
               name=None,
               base_output_dir=None,
               request_id=None,
               user=None):
    """Initialization for TurbiniaTask."""
    if base_output_dir:
      self.base_output_dir = base_output_dir
    else:
      self.base_output_dir = config.OUTPUT_DIR
    self.id = uuid.uuid4().hex
    self.last_update = datetime.now()
    self.name = name if name else self.__class__.__name__
    self.output_dir = None
    self.output_manager = output_manager.OutputManager()
    self.result = None
    self.request_id = request_id
    self.state_key = None
    self.stub = None
    self.user = user if user else getpass.getuser()
    self._evidence_config = {}

  def execute(self,
              cmd,
              result,
              save_files=None,
              new_evidence=None,
              close=False,
              shell=False):
    """Executes a given binary and saves output.

    Args:
      cmd (list|string): Command arguments to run
      result (TurbiniaTaskResult): The result object to put data into.
      save_files (list): A list of files to save (files referenced by Evidence
          objects are automatically saved, so no need to include them).
      new_evidence (list): These are new evidence objects created by the task.
          If the task is successful, they will be added to the result.
      close (bool): Whether to close out the result.
      shell (bool): Whether the cmd is in the form of a string or a list.

    Returns:
      Tuple of the return code, and the TurbiniaTaskResult object
    """
    save_files = save_files if save_files else []
    new_evidence = new_evidence if new_evidence else []
    if shell:
      proc = subprocess.Popen(cmd, shell=True)
    else:
      proc = subprocess.Popen(cmd)
    stdout, stderr = proc.communicate()
    result.error['stdout'] = stdout
    result.error['stderr'] = stderr
    ret = proc.returncode

    if ret:
      msg = 'Execution failed with status {0:d}'.format(ret)
      result.log(msg)
      if close:
        result.close(self, success=False, status=msg)
    else:
      for file_ in save_files:
        result.log('Output file at {0:s}'.format(file_))
        self.output_manager.save_local_file(file_, result)
      for evidence in new_evidence:
        # If the local path is set in the Evidence, we check to make sure that
        # the path exists and is not empty before adding it.
        if evidence.local_path and not os.path.exists(evidence.local_path):
          msg = (
              'Evidence {0:s} local_path {1:s} does not exist. Not returning '
              'empty Evidence.'.format(evidence.name, evidence.local_path))
          result.log(msg)
          log.warning(msg)
        elif (evidence.local_path and os.path.exists(evidence.local_path) and
              os.path.getsize(evidence.local_path) == 0):
          msg = ('Evidence {0:s} local_path {1:s} is empty. Not returning '
                 'empty new Evidence.'.format(evidence.name,
                                              evidence.local_path))
          result.log(msg)
          log.warning(msg)
        else:
          result.add_evidence(evidence, self._evidence_config)

      if close:
        result.close(self, success=True)

    return ret, result

  def setup(self, evidence):
    """Perform common setup operations and runtime environment.

    Even though TurbiniaTasks are initially instantiated by the Jobs under the
    Task Manager, this setup method needs to be run from the task on the worker
    because it handles setting up the task runtime environment.

    Args:
      evidence: An Evidence object to process.

    Returns:
      A TurbiniaTaskResult object.

    Raises:
      TurbiniaException: If the evidence can not be found.
    """
    self.output_manager.setup(self)
    if not self.result:
      self.result = TurbiniaTaskResult(
          task=self,
          input_evidence=[evidence],
          base_output_dir=self.base_output_dir,
          request_id=self.request_id)
    self.output_dir = self.result.output_dir

    if evidence.copyable and not config.SHARED_FILESYSTEM:
      self.output_manager.retrieve_evidence(evidence)

    if evidence.local_path and not os.path.exists(evidence.local_path):
      raise TurbiniaException('Evidence local path {0:s} does not exist'.format(
          evidence.local_path))
    evidence.preprocess()
    return self.result

  def touch(self):
    """Updates the last_update time of the task."""
    self.last_update = datetime.now()

  def validate_result(self, result):
    """Checks to make sure that the result is valid.

    We occasionally get something added into a TurbiniaTaskResult that makes
    it unpickleable.  We don't necessarily know what caused it to be in that
    state, so we need to create a new, mostly empty result so that the client
    is able to get the error message (otherwise the task will stay pending
    indefinitely).

    Args:
      result (TurbiniaTaskResult): Result object to check

    Returns:
      The original result object if it is OK, otherwise an empty result object
      indicating a failure.
    """
    bad_message = None
    check_status = 'Successful'

    if not isinstance(result, TurbiniaTaskResult):
      bad_message = (
          'Task returned type [{0:s}] instead of TurbiniaTaskResult.').format(
              type(result))
    else:
      try:
        log.debug('Checking TurbiniaTaskResult for serializability')
        pickle.dumps(result)
      except (TypeError, pickle.PicklingError) as e:
        bad_message = (
            'Error pickling TurbiniaTaskResult object. Returning a new result '
            'with the pickling error, and all previous result data will be '
            'lost. Pickle Error: {0!s}'.format(e))

    if bad_message:
      log.error(bad_message)
      if result and hasattr(result, 'status') and result.status:
        old_status = result.status
      else:
        old_status = 'No previous status'

      result = TurbiniaTaskResult(
          task=self,
          base_output_dir=self.base_output_dir,
          request_id=self.request_id)
      result.status = '{0:s}. Previous status: [{1:s}]'.format(
          bad_message, old_status)
      result.set_error(bad_message, traceback.format_exc())
      result.close(self, success=False, status=bad_message)
      check_status = 'Failed, but replaced with empty result'

    log.info('Result check: {0:s}'.format(check_status))
    return result

  def run_wrapper(self, evidence):
    """Wrapper to manage TurbiniaTaskResults and exception handling.

    This wrapper should be called to invoke the run() methods so it can handle
    the management of TurbiniaTaskResults and the exception handling.  Otherwise
    details from exceptions in the worker cannot be propagated back to the
    Turbinia TaskManager.

    This method should handle (in no particular order):
      - Exceptions thrown from run()
      - Verifing valid TurbiniaTaskResult object is returned
          - Check for bad results (non TurbiniaTaskResults) returned from run()
          - Auto-close results that haven't been closed
          - Verifying that the results are serializeable
      - Locking to make sure only one task is active at a time

    Args:
      evidence: Evidence object

    Returns:
      A TurbiniaTaskResult object
    """
    # TODO(aarontp): Add locking: https://github.com/google/turbinia/issues/221
    log.info('Starting Task {0:s} {1:s}'.format(self.name, self.id))
    original_result_id = None
    try:
      self.result = self.setup(evidence)
      original_result_id = self.result.id
      self._evidence_config = evidence.config
      self.result = self.run(evidence, self.result)
    # pylint: disable=broad-except
    except (TurbiniaException, Exception) as e:
      msg = '{0:s} Task failed with exception: [{1:s}]'.format(
          self.name, str(e))
      log.error(msg)
      log.error(traceback.format_exc())
      if self.result:
        self.result.log(msg)
        self.result.log(traceback.format_exc())
        self.result.set_error(e.message, traceback.format_exc())
        self.result.status = msg
      else:
        log.error('No TurbiniaTaskResult object found after task execution.')

    self.result = self.validate_result(self.result)

    # Trying to close the result if possible so that we clean up what we can.
    # This has a higher likelihood of failing because something must have gone
    # wrong as the Task should have already closed this.
    if self.result and not self.result.closed:
      msg = 'Trying last ditch attempt to close result'
      log.warning(msg)
      self.result.log(msg)

      if self.result.status:
        status = self.result.status
      else:
        status = 'No previous status'
      msg = ('Task Result was auto-closed from task executor on {0:s} likely '
             'due to previous failures.  Previous status: [{1:s}]'.format(
                 self.result.worker_name, status))
      self.result.log(msg)
      try:
        self.result.close(self, False, msg)
      # Using broad except here because lots can go wrong due to the reasons
      # listed above.
      # pylint: disable=broad-except
      except Exception as e:
        log.error('TurbiniaTaskResult close failed: {0!s}'.format(e))
        if not self.result.status:
          self.result.status = msg
      # Check the result again after closing to make sure it's still good.
      self.result = self.validate_result(self.result)

    if original_result_id != self.result.id:
      log.debug(
          'Result object {0:s} is different from original {1:s} after task '
          'execution which indicates errors during execution'.format(
              self.result.id, original_result_id))
    else:
      log.debug(
          'Returning original result object {0:s} after task execution'.format(
              self.result.id))
    # TODO(aarontp): Find a better way to ensure this gets unset.
    self.output_manager = None
    return self.result

  def run(self, evidence, result):
    """Entry point to execute the task.

    Args:
      evidence: Evidence object.
      result: A TurbiniaTaskResult object to place task results into.

    Returns:
        TurbiniaTaskResult object.
    """
    raise NotImplementedError<|MERGE_RESOLUTION|>--- conflicted
+++ resolved
@@ -157,36 +157,22 @@
     log.info(log_msg)
     self._log.append(log_msg)
 
-<<<<<<< HEAD
-  def add_evidence(self, evidence, config_):
-=======
   def add_evidence(self, evidence, evidence_config):
->>>>>>> 3c04e4a5
     """Populate the results list.
 
     Args:
         evidence: Evidence object
-<<<<<<< HEAD
-        config_ (dict): The evidence config we want to associate with this
-            object.  This will be passed in with the original evidence that was
-            supplied to the task, so likely the caller will always want to use
-            evidence_.config for this parameter.
-=======
         evidence_config (dict): The evidence config we want to associate with
             this object.  This will be passed in with the original evidence that
             was supplied to the task, so likely the caller will always want to
             use evidence_.config for this parameter.
->>>>>>> 3c04e4a5
     """
     # We want to enforce this here to make sure that any new Evidence objects
     # created also contain the config.  We could create a closure to do this
     # automatically, but the real fix is to attach this to a separate object.
     # See https://github.com/google/turbinia/issues/211 for more details.
-<<<<<<< HEAD
-    evidence.config = config_
-=======
     evidence.config = evidence_config
->>>>>>> 3c04e4a5
+
     self.evidence.append(evidence)
 
   def set_error(self, error, traceback_):
