--- conflicted
+++ resolved
@@ -168,18 +168,10 @@
     self.status = status
 
     for evidence in self.evidence:
-<<<<<<< HEAD
       if evidence.source_path and os.path.exists(evidence.source_path):
         self.saved_paths.append(evidence.source_path)
-        if not task.run_local:
-          if evidence.copyable and not config.SHARED_FILESYSTEM:
-            task.output_manager.save_evidence(evidence, self)
-=======
-      if evidence.local_path and os.path.exists(evidence.local_path):
-        self.saved_paths.append(evidence.local_path)
         if not task.run_local and evidence.copyable:
           task.output_manager.save_evidence(evidence, self)
->>>>>>> 98d0b408
       else:
         self.log(
             'Evidence {0:s} has empty or missing file at source_path {1:s} so '
@@ -521,15 +513,9 @@
 
     if evidence.source_path and not os.path.exists(evidence.source_path):
       raise TurbiniaException(
-<<<<<<< HEAD
           'Evidence source path {0:s} does not exist'.format(
               evidence.source_path))
-    evidence.preprocess()
-=======
-          'Evidence local path {0:s} does not exist'.format(
-              evidence.local_path))
     evidence.preprocess(self.tmp_dir)
->>>>>>> 98d0b408
     return self.result
 
   def touch(self):
