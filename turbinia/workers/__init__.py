# -*- coding: utf-8 -*-
# Copyright 2018 Google Inc.
#
# Licensed under the Apache License, Version 2.0 (the "License");
# you may not use this file except in compliance with the License.
# You may obtain a copy of the License at
#
#      http://www.apache.org/licenses/LICENSE-2.0
#
# Unless required by applicable law or agreed to in writing, software
# distributed under the License is distributed on an "AS IS" BASIS,
# WITHOUT WARRANTIES OR CONDITIONS OF ANY KIND, either express or implied.
# See the License for the specific language governing permissions and
# limitations under the License.
"""Turbinia task."""

from __future__ import unicode_literals

from copy import deepcopy
from datetime import datetime, timedelta
from enum import IntEnum
import getpass
import logging
import os
import pickle
import platform
import pprint
import subprocess
import sys
import traceback
import uuid
import turbinia

import filelock

from turbinia import config
from turbinia.config import DATETIME_FORMAT
from turbinia.evidence import evidence_decode
from turbinia import output_manager
from turbinia import state_manager
from turbinia import TurbiniaException

log = logging.getLogger('turbinia')


class Priority(IntEnum):
  """Reporting priority enum to store common values.

  Priorities can be anything in the range of 0-100, where 0 is the highest
  priority.
  """
  LOW = 80
  MEDIUM = 50
  HIGH = 20
  CRITICAL = 10


class TurbiniaTaskResult(object):
  """Object to store task results to be returned by a TurbiniaTask.

  Attributes:
      base_output_dir: Base path for local output
      closed: Boolean indicating whether this result is closed
      output_dir: Full path for local output
      error: Dict of error data ('error' and 'traceback' are some valid keys)
      evidence: List of newly created Evidence objects.
      id: Unique Id of result (string of hex)
      input_evidence: The evidence this task processed.
      job_id (str): The ID of the Job that generated this Task/TaskResult
      report_data (string): Markdown data that can be used in a Turbinia report.
      report_priority (int): Value between 0-100 (0 is the highest priority) to
          be used to order report sections.
      request_id: The id of the initial request to process this evidence.
      run_time: Length of time the task ran for.
      saved_paths: Paths where output has been saved.
      start_time: Datetime object of when the task was started
      status: A one line descriptive task status.
      successful: Bool indicating success status.
      task_id: Task ID of the parent task.
      task_name: Name of parent task.
      requester: The user who requested the task.
      worker_name: Name of worker task executed on.
      _log: A list of log messages
  """

  # The list of attributes that we will persist into storage
  STORED_ATTRIBUTES = [
      'worker_name', 'report_data', 'report_priority', 'run_time', 'status',
      'saved_paths', 'successful'
  ]

  def __init__(
      self, evidence=None, input_evidence=None, base_output_dir=None,
      request_id=None, job_id=None):
    """Initialize the TurbiniaTaskResult object."""

    self.closed = False
    self.evidence = evidence if evidence else []
    self.input_evidence = input_evidence
    self.id = uuid.uuid4().hex
    self.job_id = job_id
    self.base_output_dir = base_output_dir
    self.request_id = request_id

    self.task_id = None
    self.task_name = None
    self.requester = None
    self.output_dir = None

    self.report_data = None
    self.report_priority = Priority.MEDIUM
    self.start_time = datetime.now()
    self.run_time = None
    self.saved_paths = []
    self.successful = None
    self.status = None
    self.error = {}
    self.worker_name = platform.node()
    self.state_manager = None
    # TODO(aarontp): Create mechanism to grab actual python logging data.
    self._log = []

  def __str__(self):
    return pprint.pformat(vars(self), depth=3)

  def setup(self, task):
    """Handles initializing task based attributes, after object creation.

    Args:
      task (TurbiniaTask): The calling Task object

    Raises:
      TurbiniaException: If the Output Manager is not setup.
    """

    self.task_id = task.id
    self.task_name = task.name
    self.requester = task.requester
    self.state_manager = state_manager.get_state_manager()
    if task.output_manager.is_setup:
      _, self.output_dir = task.output_manager.get_local_output_dirs()
    else:
      raise TurbiniaException('Output Manager is not setup yet.')

  def close(self, task, success, status=None):
    """Handles closing of this result and writing logs.

    Normally this should be called by the Run method to make sure that the
    status, etc are set correctly, but if there is an exception thrown when the
    task executes, then run_wrapper will call this with default arguments
    indicating a failure.

    Args:
      task (TurbiniaTask): The calling Task object
      success: Bool indicating task success
      status: One line descriptive task status.
    """

    if self.closed:
      # Don't try to close twice.
      return
    self.successful = success
    self.run_time = datetime.now() - self.start_time
    if not status and self.successful:
      status = 'Completed successfully in {0:s} on {1:s}'.format(
          str(self.run_time), self.worker_name)
    elif not status and not self.successful:
      status = 'Run failed in {0:s} on {1:s}'.format(
          str(self.run_time), self.worker_name)
    self.log(status)
    self.status = status

    for evidence in self.evidence:
      if evidence.source_path and os.path.exists(evidence.source_path):
        self.saved_paths.append(evidence.source_path)
        if not task.run_local and evidence.copyable:
          task.output_manager.save_evidence(evidence, self)
      else:
        self.log(
<<<<<<< HEAD
            'Evidence {0!s} has empty or missing file at local_path {1:s} so '
            'not saving.'.format(evidence.name, evidence.local_path))
=======
            'Evidence {0!s} has empty or missing file at source_path {1!s} so '
            'not saving.'.format(evidence.name, evidence.source_path))
>>>>>>> dc9bf73a

      if not evidence.request_id:
        evidence.request_id = self.request_id

    try:
      self.input_evidence.postprocess()
    # Adding a broad exception here because we want to try post-processing
    # to clean things up even after other failures in the task, so this could
    # also fail.
    # pylint: disable=broad-except
    except Exception as exception:
      message = 'Evidence post-processing for {0:s} failed: {1!s}'.format(
          self.input_evidence.name, exception)
      self.log(message, level=logging.ERROR)

    # Write result log info to file
    logfile = os.path.join(self.output_dir, 'worker-log.txt')
    # Create default log text just so that the worker log is created to
    # avoid confusion if it doesn't exist.
    if not self._log:
      self._log.append('No worker messages were logged.')
    if self.output_dir and os.path.exists(self.output_dir):
      with open(logfile, 'w') as f:
        f.write('\n'.join(self._log))
        f.write('\n')
      if not task.run_local:
        task.output_manager.save_local_file(logfile, self)

    self.closed = True
    log.debug('Result close successful. Status is [{0:s}]'.format(self.status))

  def log(self, message, level=logging.INFO, traceback_=None):
    """Log Task messages.

    Logs to both the result and the normal logging mechanism.

    Args:
      message (string): Message to log.
      level (int): Log level as defined by logging enums (e.g. logging.INFO)
      traceback (string): Trace message to log
    """
    self._log.append(message)
    if level == logging.DEBUG:
      log.debug(message)
    elif level == logging.INFO:
      log.info(message)
    elif level == logging.WARN:
      log.warn(message)
    elif level == logging.ERROR:
      log.error(message)
    elif level == logging.CRITICAL:
      log.critical(message)

    if traceback_:
      self.result.set_error(message, traceback_)

  def update_task_status(self, task, status):
    """Updates the task status and pushes it directly to datastor.

    Args:
        task: The calling Task object
      status: One line descriptive task status.
    """
    #stat_manager = state_manager.get_state_manager()
    if status == 'Queued':
      task.result.status = 'Task {0!s} is queued on {1!s}.'.format(
          self.task_name, self.worker_name)
    elif status == 'Running':
      task.result.status = 'Task {0!s} is running on {1!s}'.format(
          self.task_name, self.worker_name)

    self.state_manager.update_task(task)

  def add_evidence(self, evidence, evidence_config):
    """Populate the results list.

    Args:
        evidence: Evidence object
        evidence_config (dict): The evidence config we want to associate with
            this object.  This will be passed in with the original evidence that
            was supplied to the task, so likely the caller will always want to
            use evidence_.config for this parameter.
    """
    # We want to enforce this here to make sure that any new Evidence objects
    # created also contain the config.  We could create a closure to do this
    # automatically, but the real fix is to attach this to a separate object.
    # See https://github.com/google/turbinia/issues/211 for more details.
    evidence.config = evidence_config
    if evidence.context_dependent:
      evidence.parent_evidence = self.input_evidence

    self.evidence.append(evidence)

  def set_error(self, error, traceback_):
    """Add error and traceback.

    Args:
        error: Short string describing the error.
        traceback_: Traceback of the error.
    """
    self.error['error'] = error
    self.error['traceback'] = traceback_

  def serialize(self):
    """Prepares result object for serialization.

    Returns:
      dict: Object dictionary that is JSON serializable.
    """
    self.run_time = self.run_time.total_seconds() if self.run_time else None
    self.start_time = self.start_time.strftime(DATETIME_FORMAT)
    if self.input_evidence:
      self.input_evidence = self.input_evidence.serialize()
    self.evidence = [x.serialize() for x in self.evidence]
    self.state_manager = None
    return self.__dict__

  @classmethod
  def deserialize(cls, input_dict):
    """Converts an input dictionary back into a TurbiniaTaskResult object.

    Args:
      input_dict (dict): TurbiniaTaskResult object dictionary.

    Returns:
      TurbiniaTaskResult: Deserialized object.
    """
    result = TurbiniaTaskResult()
    result.__dict__.update(input_dict)
    if result.run_time:
      result.run_time = timedelta(seconds=result.run_time)
    result.start_time = datetime.strptime(result.start_time, DATETIME_FORMAT)
    if result.input_evidence:
      result.input_evidence = evidence_decode(result.input_evidence)
    result.evidence = [evidence_decode(x) for x in result.evidence]

    return result


class TurbiniaTask(object):
  """Base class for Turbinia tasks.

  Attributes:
      base_output_dir (str): The base directory that output will go into.
          Per-task directories will be created under this.
      id (str): Unique Id of task (string of hex)
      is_finalize_task (bool): Whether this is a finalize Task or not.
      job_id (str): Job ID the Task was created by.
      job_name (str): The name of the Job.
      last_update (datetime): A datetime object with the last time the task was
          updated.
      name (str): Name of task
      output_dir (str): The directory output will go into (including per-task
          folder).
      output_manager (OutputManager): The object that manages saving output.
      result (TurbiniaTaskResult): A TurbiniaTaskResult object.
      request_id (str): The id of the initial request to process this evidence.
      run_local (bool): Whether we are running locally without a Worker or not.
      state_key (str): A key used to manage task state
      stub (psq.task.TaskResult|celery.app.Task): The task manager
          implementation specific task stub that exists server side to keep a
          reference to the remote task objects.  For PSQ this is a task result
          object, but other implementations have their own stub objects.
      tmp_dir (str): Temporary directory for Task to write to.
      requester (str): The user who requested the task.
      _evidence_config (dict): The config that we want to pass to all new
            evidence created from this task.
  """

  # The list of attributes that we will persist into storage
  STORED_ATTRIBUTES = [
      'id', 'job_id', 'last_update', 'name', 'request_id', 'requester'
  ]

  def __init__(
      self, name=None, base_output_dir=None, request_id=None, requester=None):
    """Initialization for TurbiniaTask."""
    if base_output_dir:
      self.base_output_dir = base_output_dir
    else:
      self.base_output_dir = config.OUTPUT_DIR

    self.id = uuid.uuid4().hex
    self.is_finalize_task = False
    self.job_id = None
    self.job_name = None
    self.last_update = datetime.now()
    self.name = name if name else self.__class__.__name__
    self.output_dir = None
    self.output_manager = output_manager.OutputManager()
    self.result = None
    self.request_id = request_id
    self.run_local = False
    self.state_key = None
    self.stub = None
    self.tmp_dir = None
    self.turbinia_version = turbinia.__version__
    self.requester = requester if requester else 'user_unspecified'
    self._evidence_config = {}

  def serialize(self):
    """Converts the TurbiniaTask object into a serializable dict.

    Returns:
      Dict: Dictionary representing this object, ready to be serialized.
    """
    task_copy = deepcopy(self.__dict__)
    task_copy['output_manager'] = self.output_manager.__dict__
    task_copy['last_update'] = self.last_update.strftime(DATETIME_FORMAT)
    return task_copy

  @classmethod
  def deserialize(cls, input_dict):
    """Converts an input dictionary back into a TurbiniaTask object.

    Args:
      input_dict (dict): TurbiniaTask object dictionary.

    Returns:
      TurbiniaTask: Deserialized object.
    """
    from turbinia import client  # Avoid circular imports

    type_ = input_dict['name']
    try:
      task = getattr(sys.modules['turbinia.client'], type_)()
    except AttributeError:
      message = (
          "Could not import {0:s} object! Make sure it is imported where "
          "this method is defined.".format(type_))
      log.error(message)
      raise TurbiniaException(message)
    task.__dict__.update(input_dict)
    task.output_manager = output_manager.OutputManager()
    task.output_manager.__dict__.update(input_dict['output_manager'])
    task.last_update = datetime.strptime(
        input_dict['last_update'], DATETIME_FORMAT)
    return task

  def execute(
      self, cmd, result, save_files=None, log_files=None, new_evidence=None,
      close=False, shell=False, success_codes=None):
    """Executes a given binary and saves output.

    Args:
      cmd (list|string): Command arguments to run
      result (TurbiniaTaskResult): The result object to put data into.
      save_files (list): A list of files to save (files referenced by Evidence
          objects are automatically saved, so no need to include them).
      log_files (list): A list of files to save even if execution fails.
      new_evidence (list): These are new evidence objects created by the task.
          If the task is successful, they will be added to the result.
      close (bool): Whether to close out the result.
      shell (bool): Whether the cmd is in the form of a string or a list.
      success_codes (list(int)): Which return codes are considered successful.

    Returns:
      Tuple of the return code, and the TurbiniaTaskResult object
    """
    save_files = save_files if save_files else []
    log_files = log_files if log_files else []
    new_evidence = new_evidence if new_evidence else []
    success_codes = success_codes if success_codes else [0]

    if shell:
      proc = subprocess.Popen(cmd, shell=True)
    else:
      proc = subprocess.Popen(cmd)
    stdout, stderr = proc.communicate()
    result.error['stdout'] = stdout
    result.error['stderr'] = stderr
    ret = proc.returncode

    for file_ in log_files:
      if not os.path.exists(file_):
        result.log(
            'Log file {0:s} does not exist to save'.format(file_),
            level=logging.DEBUG)
        continue
      if os.path.getsize(file_) == 0:
        result.log(
            'Log file {0:s} is empty. Not saving'.format(file_),
            level=logging.DEBUG)
        continue
      result.log('Output log file found at {0:s}'.format(file_))
      if not self.run_local:
        self.output_manager.save_local_file(file_, result)

    if ret not in success_codes:
      message = 'Execution of [{0!s}] failed with status {1:d}'.format(cmd, ret)
      result.log(message)
      if close:
        result.close(self, success=False, status=message)
    else:
      result.log('Execution of [{0!s}] succeeded'.format(cmd))
      for file_ in save_files:
        if os.path.getsize(file_) == 0:
          result.log(
              'Output file {0:s} is empty. Not saving'.format(file_),
              level=logging.DEBUG)
          continue
        result.log('Output save file at {0:s}'.format(file_))
        if not self.run_local:
          self.output_manager.save_local_file(file_, result)

      for evidence in new_evidence:
        # If the local path is set in the Evidence, we check to make sure that
        # the path exists and is not empty before adding it.
        if evidence.source_path and not os.path.exists(evidence.source_path):
          message = (
              'Evidence {0:s} source_path {1:s} does not exist. Not returning '
              'empty Evidence.'.format(evidence.name, evidence.source_path))
          result.log(message, level=logging.WARN)
        elif (evidence.source_path and os.path.exists(evidence.source_path) and
              os.path.getsize(evidence.source_path) == 0):
          message = (
              'Evidence {0:s} source_path {1:s} is empty. Not returning '
              'empty new Evidence.'.format(evidence.name, evidence.source_path))
          result.log(message, level=logging.WARN)
        else:
          result.add_evidence(evidence, self._evidence_config)

      if close:
        result.close(self, success=True)

    return ret, result

  def setup(self, evidence):
    """Perform common setup operations and runtime environment.

    Even though TurbiniaTasks are initially instantiated by the Jobs under the
    Task Manager, this setup method needs to be run from the task on the worker
    because it handles setting up the task runtime environment.

    Args:
      evidence: An Evidence object to process.

    Returns:
      A TurbiniaTaskResult object.

    Raises:
      TurbiniaException: If the evidence can not be found.
    """
    self.output_manager.setup(self)
    self.tmp_dir, self.output_dir = self.output_manager.get_local_output_dirs()
    if not self.result:
      self.result = TurbiniaTaskResult(
          input_evidence=evidence, base_output_dir=self.base_output_dir,
          request_id=self.request_id, job_id=self.job_id)
      self.result.setup(self)

    if not self.run_local:
      if evidence.copyable and not config.SHARED_FILESYSTEM:
        self.output_manager.retrieve_evidence(evidence)

    if evidence.source_path and not os.path.exists(evidence.source_path):
      raise TurbiniaException(
<<<<<<< HEAD
          'Evidence local path {0:s} does not exist'.format(
              evidence.local_path))
    
=======
          'Evidence source path {0:s} does not exist'.format(
              evidence.source_path))
    evidence.preprocess(self.tmp_dir)
>>>>>>> dc9bf73a
    return self.result

  def touch(self):
    """Updates the last_update time of the task."""
    self.last_update = datetime.now()

  def validate_result(self, result):
    """Checks to make sure that the result is valid.

    We occasionally get something added into a TurbiniaTaskResult that makes
    it unpickleable.  We don't necessarily know what caused it to be in that
    state, so we need to create a new, mostly empty result so that the client
    is able to get the error message (otherwise the task will stay pending
    indefinitely).

    Args:
      result (TurbiniaTaskResult): Result object to check

    Returns:
      The original result object if it is OK, otherwise an empty result object
      indicating a failure.
    """
    bad_message = None
    check_status = 'Successful'

    if not isinstance(result, TurbiniaTaskResult):
      bad_message = (
          'Task returned type [{0!s}] instead of TurbiniaTaskResult.').format(
              type(result))
    else:
      try:
        log.debug('Checking TurbiniaTaskResult for serializability')
        pickle.dumps(result)
      except (TypeError, pickle.PicklingError) as exception:
        bad_message = (
            'Error pickling TurbiniaTaskResult object. Returning a new result '
            'with the pickling error, and all previous result data will be '
            'lost. Pickle Error: {0!s}'.format(exception))

    if bad_message:
      log.error(bad_message)
      if result and hasattr(result, 'status') and result.status:
        old_status = result.status
      else:
        old_status = 'No previous status'

      result = TurbiniaTaskResult(
          base_output_dir=self.base_output_dir, request_id=self.request_id,
          job_id=self.job_id)
      result.setup(self)
      result.status = '{0:s}. Previous status: [{1:s}]'.format(
          bad_message, old_status)
      result.set_error(bad_message, traceback.format_exc())
      result.close(self, success=False, status=bad_message)
      check_status = 'Failed, but replaced with empty result'

    log.info('Result check: {0:s}'.format(check_status))
    return result

  def run_wrapper(self, evidence):
    """Wrapper to manage TurbiniaTaskResults and exception handling.

    This wrapper should be called to invoke the run() methods so it can handle
    the management of TurbiniaTaskResults and the exception handling.  Otherwise
    details from exceptions in the worker cannot be propagated back to the
    Turbinia TaskManager.

    This method should handle (in no particular order):
      - Exceptions thrown from run()
      - Verifing valid TurbiniaTaskResult object is returned
          - Check for bad results (non TurbiniaTaskResults) returned from run()
          - Auto-close results that haven't been closed
          - Verifying that the results are serializeable
      - Locking to make sure only one task is active at a time

    Args:
      evidence (dict): To be decoded into Evidence object

    Returns:
      A TurbiniaTaskResult object
    """
    # Avoid circular dependency.
    from turbinia.jobs import manager as job_manager

    log.debug('Task {0:s} {1:s} awaiting execution'.format(self.name, self.id))
    evidence = evidence_decode(evidence)
    try:
      self.result = self.setup(evidence)
      self.result.update_task_status(self, 'Queued')
    except Exception as exception:
      message = (
          '{0:s} Task failed with exception: [{1!s}]'.format(
              self.name, exception))
      # Logging explicitly here because the result is in an unknown state
      trace = traceback.format_exc()
      log.error(message)
      log.error(trace)
      if self.result:
        self.result.log(message, level=logging.ERROR)
        self.result.log(trace)
        if hasattr(exception, 'message'):
          self.result.set_error(exception.message, traceback.format_exc())
        else:
          self.result.set_error(exception.__class__, traceback.format_exc())
        self.result.status = message
      else:
        log.error('No TurbiniaTaskResult object found after task execution.')
    with filelock.FileLock(config.LOCK_FILE):
      log.info('Starting Task {0:s} {1:s}'.format(self.name, self.id))
      original_result_id = None
      try:
        evidence.preprocess(self.tmp_dir)
        original_result_id = self.result.id
        evidence.validate()

        # TODO(wyassine): refactor it so the result task does not
        # have to go through the preprocess stage. At the moment
        # self.results.setup is required to be called to set its status.
        # Check if Task's job is available for the worker.
        active_jobs = list(job_manager.JobsManager.GetJobNames())
        if self.job_name.lower() not in active_jobs:
          message = (
              'Task will not run due to the job: {0:s} being disabled '
              'on the worker.'.format(self.job_name))
          self.result.log(message, level=logging.ERROR)
          self.result.status = message
          return self.result.serialize()

        if self.turbinia_version != turbinia.__version__:
          message = (
              'Worker and Server versions do not match: {0:s} != {1:s}'.format(
                  self.turbinia_version, turbinia.__version__))
          self.result.log(message, level=logging.ERROR)
          self.result.status = message
          return self.result.serialize()

        self.result.update_task_status(self, 'Running')
        self._evidence_config = evidence.config
        self.result = self.run(evidence, self.result)
      # pylint: disable=broad-except
      except Exception as exception:
        message = (
            '{0:s} Task failed with exception: [{1!s}]'.format(
                self.name, exception))
        # Logging explicitly here because the result is in an unknown state
        trace = traceback.format_exc()
        log.error(message)
        log.error(trace)
        if self.result:
          self.result.log(message, level=logging.ERROR)
          self.result.log(trace)
          if hasattr(exception, 'message'):
            self.result.set_error(exception.message, traceback.format_exc())
          else:
            self.result.set_error(exception.__class__, traceback.format_exc())
          self.result.status = message
        else:
          log.error('No TurbiniaTaskResult object found after task execution.')

      self.result = self.validate_result(self.result)

      # Trying to close the result if possible so that we clean up what we can.
      # This has a higher likelihood of failing because something must have gone
      # wrong as the Task should have already closed this.
      if self.result and not self.result.closed:
        message = 'Trying last ditch attempt to close result'
        log.warning(message)
        self.result.log(message)

        if self.result.status:
          status = self.result.status
        else:
          status = 'No previous status'
        message = (
            'Task Result was auto-closed from task executor on {0:s} likely '
            'due to previous failures.  Previous status: [{1:s}]'.format(
                self.result.worker_name, status))
        self.result.log(message)
        try:
          self.result.close(self, False, message)
        # Using broad except here because lots can go wrong due to the reasons
        # listed above.
        # pylint: disable=broad-except
        except Exception as exception:
          log.error('TurbiniaTaskResult close failed: {0!s}'.format(exception))
          if not self.result.status:
            self.result.status = message
        # Check the result again after closing to make sure it's still good.
        self.result = self.validate_result(self.result)

    if original_result_id != self.result.id:
      log.debug(
          'Result object {0:s} is different from original {1!s} after task '
          'execution which indicates errors during execution'.format(
              self.result.id, original_result_id))
    else:
      log.debug(
          'Returning original result object {0:s} after task execution'.format(
              self.result.id))
    return self.result.serialize()

  def run(self, evidence, result):
    """Entry point to execute the task.

    Args:
      evidence: Evidence object.
      result: A TurbiniaTaskResult object to place task results into.

    Returns:
        TurbiniaTaskResult object.
    """
    raise NotImplementedError<|MERGE_RESOLUTION|>--- conflicted
+++ resolved
@@ -177,13 +177,8 @@
           task.output_manager.save_evidence(evidence, self)
       else:
         self.log(
-<<<<<<< HEAD
-            'Evidence {0!s} has empty or missing file at local_path {1:s} so '
-            'not saving.'.format(evidence.name, evidence.local_path))
-=======
             'Evidence {0!s} has empty or missing file at source_path {1!s} so '
             'not saving.'.format(evidence.name, evidence.source_path))
->>>>>>> dc9bf73a
 
       if not evidence.request_id:
         evidence.request_id = self.request_id
@@ -541,15 +536,9 @@
 
     if evidence.source_path and not os.path.exists(evidence.source_path):
       raise TurbiniaException(
-<<<<<<< HEAD
-          'Evidence local path {0:s} does not exist'.format(
-              evidence.local_path))
-    
-=======
           'Evidence source path {0:s} does not exist'.format(
               evidence.source_path))
     evidence.preprocess(self.tmp_dir)
->>>>>>> dc9bf73a
     return self.result
 
   def touch(self):
