--- conflicted
+++ resolved
@@ -331,14 +331,9 @@
 
     # Analysis software to install.
     packages_to_install = [
-<<<<<<< HEAD
-        'python-plaso', 'xmount', 'libfvde-tools', 'libbde-tools',
+        'python-plaso', 'xmount', 'sleuthkit', 'libfvde-tools', 'libbde-tools',
         'plaso-tools', 'jq', 'ncdu', 'htop', 'binutils', 'upx-ucl',
         'docker-explorer-tools'
-=======
-        'python-plaso', 'xmount', 'sleuthkit', 'libfvde-tools', 'libbde-tools',
-        'plaso-tools', 'jq', 'ncdu', 'htop', 'binutils', 'upx-ucl'
->>>>>>> 2607f74b
     ]
 
     startup_script = """
