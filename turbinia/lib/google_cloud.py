# -*- coding: utf-8 -*-
# Copyright 2017 Google Inc.
#
# Licensed under the Apache License, Version 2.0 (the "License");
# you may not use this file except in compliance with the License.
# You may obtain a copy of the License at
#
#      http://www.apache.org/licenses/LICENSE-2.0
#
# Unless required by applicable law or agreed to in writing, software
# distributed under the License is distributed on an "AS IS" BASIS,
# WITHOUT WARRANTIES OR CONDITIONS OF ANY KIND, either express or implied.
# See the License for the specific language governing permissions and
# limitations under the License.
"""Google Cloud resources library."""

from __future__ import unicode_literals

import json
import logging
import socket
import ssl
import time

from apiclient.discovery import build
from apiclient.http import HttpError

from oauth2client.client import GoogleCredentials
from oauth2client.client import ApplicationDefaultCredentialsError

from turbinia import TurbiniaException

log = logging.getLogger('turbinia')

RETRY_MAX = 10


class GoogleCloudProject(object):
  """Class representing a Google Cloud Project.

  Attributes:
    project_id: Project name.
    default_zone: Default zone to create new resources in.
  """

  COMPUTE_ENGINE_API_VERSION = 'v1'

  def __init__(self, project_id, default_zone=None):
    """Initialize the GoogleCloudProject object.

    Args:
      project_id: The name of the project.
      default_zone: Default zone to create new resources in.
    """
    self.project_id = project_id
    self.default_zone = default_zone

  def _CreateService(self, service_name, api_version):
    """Creates an GCP API service.

    Args:
      service_name: Name of the service.
      api_version: Which version of the API to use.

    Returns:
      API service resource (apiclient.discovery.Resource)

    Raises:
      TurbiniaException: If the service cannot be built
    """
    try:
      credentials = GoogleCredentials.get_application_default()
    except ApplicationDefaultCredentialsError as error:
      raise RuntimeError(
          'Could not get application default credentials: {0!s}\n'
          'Have you run $ gcloud auth application-default login?'.format(error))

    service_built = False
    for retry in range(RETRY_MAX):
      try:
        service = build(
            service_name, api_version, credentials=credentials,
            cache_discovery=False)
        service_built = True
      except socket.timeout:
        log.info(
            'Timeout trying to build service {0:s} (try {1:s} of {2:s})'.format(
                service_name, retry, RETRY_MAX))

      if service_built:
        break

    if not service_built:
      raise TurbiniaException(
          'Failures building service {0:s} caused by multiple timeouts'.format(
              service_name))

    return service

  def _ExecuteOperation(self, service, operation, zone, block):
    """Executes API calls.

    Args:
      service: API service respource (apiclient.discovery.Resource).
      operation: API operation to be executed.
      zone: GCP zone to execute the operation in. None means GlobalZone.
      block: Boolean indicating if the opearation shuld block before return.

    Returns:
      Operation result in JSON format.

    Raises:
      TurbiniaException: If API call failed.
    """
    if not block:
      return operation

    while True:
      if zone:
        result = service.zoneOperations().get(
            project=self.project_id, zone=zone,
            operation=operation['name']).execute()
      else:
        result = service.globalOperations().get(
            project=self.project_id, operation=operation['name']).execute()

      if 'error' in result:
        raise TurbiniaException(result['error'])

      if not block or result['status'] == 'DONE':
        return result
      time.sleep(1)  # Seconds between requests

  def GceApi(self):
    """Get a Google Compute Engine service object.

    Returns:
      A Google Compute Engine service object.
    """
    return self._CreateService('compute', self.COMPUTE_ENGINE_API_VERSION)

  def GceOperation(self, operation, zone=None, block=False):
    """Convinient method for GCE operation.

    Args:
      operation: Operation to be executed.
      zone: GCP zone to execute the operation in. 'None' means global operation.
      block: Boolean indicating if the opearation shuld block before return.

    Returns:
      Operation result in JSON format.
    """
    return self._ExecuteOperation(self.GceApi(), operation, zone, block)

  def ListInstances(self):
    """List instances in project.

    Returns:
      Dictionary with name and metadata for each instance.
    """
    operation = self.GceApi().instances().aggregatedList(
        project=self.project_id).execute()
    result = self.GceOperation(operation, zone=self.default_zone)
    instances = dict()
    for zone in result['items']:
      try:
        for instance in result['items'][zone]['instances']:
          zone = instance['zone'].split('/')[-1:][0]
          instances[instance['name']] = dict(zone=zone)
      except KeyError:
        pass
    return instances

  def GetInstance(self, instance_name, zone=None):
    """Get instance from project.

    Args:
      instance_name: The instance name.
      zone: The zone for the instance.

    Returns:
      A Google Compute Instance object (instance of GoogleComputeInstance).

    Raises:
      TurbiniaException: If instance does not exist.
    """
    instances = self.ListInstances()
    try:
      instance = instances[instance_name]
      if not zone:
        zone = instance['zone']
      return GoogleComputeInstance(project=self, zone=zone, name=instance_name)
    except KeyError:
<<<<<<< HEAD
      raise TurbiniaException('Unknown instance: {0!s}'.format(instance_name))
=======
      raise TurbiniaException('Unknown instance {0:s}'.format(instance_name))
>>>>>>> 1afcce4b


class GoogleCloudFunction(GoogleCloudProject):
  """Class to call Google Cloud Functions.

  Attributes:
    region (str): Region to execute functions in.
  """

  CLOUD_FUNCTIONS_API_VERSION = 'v1beta2'

  def __init__(self, project_id, region):
    """Initialize the GoogleCloudFunction object.

    Args:
      project_id: The name of the project.
      region: Region to run functions in.
    """
    self.region = region
    super(GoogleCloudFunction, self).__init__(project_id)

  def GcfApi(self):
    """Get a Google Cloud Function service object.

    Returns:
      A Google Cloud Function service object.
    """
    return self._CreateService(
        'cloudfunctions', self.CLOUD_FUNCTIONS_API_VERSION)

  def ExecuteFunction(self, function_name, args):
    """Executes a Google Cloud Function.

    Args:
      function_name (str): The name of the function to call.
      args (dict): Arguments to pass to the function.

    Returns:
      Dict: Return value from function call.

    Raises:
      TurbiniaException: When cloud function arguments can not be serialized.
      TurbiniaException: When an HttpError is encountered.
    """
    service = self.GcfApi()
    cloud_function = service.projects().locations().functions()

    try:
      json_args = json.dumps(args)
    except TypeError as e:
      raise TurbiniaException(
          'Cloud function args [{0:s}] could not be serialized: {1!s}'.format(
              str(args), e))

    function_path = 'projects/{0:s}/locations/{1:s}/functions/{2:s}'.format(
        self.project_id, self.region, function_name)

    log.debug(
        'Calling Cloud Function [{0:s}] with args [{1!s}]'.format(
            function_name, args))
    try:
      function_return = cloud_function.call(
          name=function_path, body={
              'data': json_args
          }).execute()
    except (HttpError, ssl.SSLError) as e:
      raise TurbiniaException(
          'Error calling cloud function [{0:s}]: {1!s}'.format(
              function_name, e))

    return function_return


class GoogleComputeBaseResource(object):
  """Base class representing a Computer Engine resource.

  Attributes:
    project: Cloud project for the resource (instance of GoogleCloudProject).
    zone: What zone the resource is in.
    name: Name of the resource.
  """

  def __init__(self, project, zone, name):
    """Initialize the Google Compute Resource base object.

    Args:
      project: Cloud project for the resource (instance of GoogleCloudProject).
      zone: What zone the resource is in.
      name: Name of the resource.
    """
    self.project = project
    self.zone = zone
    self.name = name
    self._data = None

  def GetValue(self, key):
    """Get specific value from the resource key value store.

    Args:
      key: Key to get value from.

    Returns:
      Value of key or None if key is missing.
    """
    if not self._data:
      operation = self.GetOperation().execute()
      self._data = self.project.GceOperation(
          operation, zone=self.zone, block=False)
    return self._data.get(key, None)

  def GetSourceString(self):
    """API URL to the resource.

    Returns:
      The full API URL to the resource.
    """
    return self.GetValue('selfLink')


class GoogleComputeInstance(GoogleComputeBaseResource):
  """Class representing a Google Compute Engine virtual machine."""

  def GetOperation(self):
    """Get API operation object for the virtual machine.

    Returns:
       An API operation object for a Google Compute Engine virtual machine.
    """
    operation = self.project.GceApi().instances().get(
        instance=self.name, project=self.project.project_id, zone=self.zone)
    return operation

  def GetDisk(self, disk_name):
    """Get a virtual machine disk object.

    Args:
      disk_name: Name of the disk.

    Returns:
      Disk object (instance of GoogleComputeDisk).
    """
    return GoogleComputeDisk(
        project=self.project, zone=self.zone, name=disk_name)

  def AttachDisk(self, disk, read_write=False):
    """Attach a disk to the virtual machine.

    Args:
      disk: Disk to attach (instance of GoogleComputeDisk).
      read_write: Boolean saying if the disk should be attached in RW mode.
    """
    mode = 'READ_ONLY'  # Default mode
    if read_write:
      mode = 'READ_WRITE'

    log.info(
        'Attaching {0:s} to VM {1:s} in {2:s} mode'.format(
            disk.name, self.name, mode))

    operation_config = {
        'deviceName': disk.name,
        'mode': mode,
        'source': disk.GetSourceString(),
        'boot': False,
        'autoDelete': False,
    }
    operation = self.project.GceApi().instances().attachDisk(
        instance=self.name, project=self.project.project_id, zone=self.zone,
        body=operation_config).execute()
    self.project.GceOperation(operation, zone=self.zone, block=True)

  def DetachDisk(self, disk):
    """Detach a disk from the virtual machine.

    Args:
      disk: Disk to detach (instance of GoogleComputeDisk).
    """
    log.info('Detaching {0:s} from VM {1:s}'.format(disk.name, self.name))

    operation = self.project.GceApi().instances().detachDisk(
        instance=self.name, project=self.project.project_id, zone=self.zone,
        deviceName=disk.name).execute()
    self.project.GceOperation(operation, zone=self.zone, block=True)


class GoogleComputeDisk(GoogleComputeBaseResource):
  """Class representing a Compute Engine disk."""

  def GetOperation(self):
    """Get API operation object for the disk.

    Returns:
       An API operation object for a Google Compute Engine disk.
    """
    operation = self.project.GceApi().disks().get(
        disk=self.name, project=self.project.project_id, zone=self.zone)
    return operation<|MERGE_RESOLUTION|>--- conflicted
+++ resolved
@@ -191,11 +191,7 @@
         zone = instance['zone']
       return GoogleComputeInstance(project=self, zone=zone, name=instance_name)
     except KeyError:
-<<<<<<< HEAD
       raise TurbiniaException('Unknown instance: {0!s}'.format(instance_name))
-=======
-      raise TurbiniaException('Unknown instance {0:s}'.format(instance_name))
->>>>>>> 1afcce4b
 
 
 class GoogleCloudFunction(GoogleCloudProject):
