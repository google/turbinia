--- conflicted
+++ resolved
@@ -16,7 +16,7 @@
 
 from __future__ import unicode_literals
 
-from datetime import datetime
+import datetime
 from datetime import timedelta
 from turbinia.config import DATETIME_FORMAT
 import logging
@@ -30,16 +30,10 @@
 from googleapiclient.errors import HttpError
 
 from turbinia import TurbiniaException
-
-<<<<<<< HEAD
-logger = logging.getLogger('turbinia')
-
-=======
-import datetime
->>>>>>> af16d2f9
-
 from google.cloud.logging import _helpers
 from google.cloud.logging.handlers.transports.background_thread import _Worker
+
+logger = logging.getLogger('turbinia')
 
 
 def setup_stackdriver_handler(project_id, origin):
@@ -119,7 +113,7 @@
   """
   if not query:
     query = 'jsonPayload.python_logger="turbinia"'
-  start_time = datetime.now() - timedelta(days=days)
+  start_time = datetime.datetime.now() - timedelta(days=days)
   start_string = start_time.strftime(DATETIME_FORMAT)
   complete_query = '{0!s} timestamp>="{1!s}"'.format(query, start_string)
   file_path = os.path.join(output_dir, "turbinia_stackdriver_logs.jsonl")
