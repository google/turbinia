# -*- coding: utf-8 -*-
# Copyright 2018 Google Inc.
#
# Licensed under the Apache License, Version 2.0 (the "License");
# you may not use this file except in compliance with the License.
# You may obtain a copy of the License at
#
#      http://www.apache.org/licenses/LICENSE-2.0
#
# Unless required by applicable law or agreed to in writing, software
# distributed under the License is distributed on an "AS IS" BASIS,
# WITHOUT WARRANTIES OR CONDITIONS OF ANY KIND, either express or implied.
# See the License for the specific language governing permissions and
# limitations under the License.
"""Common utils."""

from __future__ import unicode_literals

import logging
import os
import subprocess
import tempfile
import threading

from turbinia import config
from turbinia import TurbiniaException

log = logging.getLogger('turbinia')

DEFAULT_TIMEOUT = 7200


def _image_export(command, output_dir, disk_path, timeout=DEFAULT_TIMEOUT):
  """Runs image_export command.

  Args:
    command: image_export command to run.
    output_dir: Path to directory to store the extracted files.
    disk_path: Path to either a raw disk image or a block device.

  Returns:
    list: paths to extracted files.

  Raises:
    TurbiniaException: If an error occurs when running image_export.
  """
<<<<<<< HEAD

  # Execute the job via docker if docker is enabled and the Job has an image configured
  # The image should be of the log2timeline/plaso type.
  config.LoadConfig()
  dependencies = config.ParseDependencies()
  docker_image = None
  job_name = 'FileArtifactExtractionJob'.lower()
  if dependencies.get(job_name):
    docker_image = dependencies.get(job_name).get('docker_image')
  if (config.DOCKER_ENABLED and docker_image is not None):
    from turbinia.lib import docker_manager
    ro_paths = [disk_path]
    rw_paths = [output_dir]
    container_manager = docker_manager.ContainerManager(docker_image)
    log.info(
        'Executing job {0:s} in container: {1:s}'.format(
            job_name, docker_image))
    stdout, stderr, ret = container_manager.execute_container(
        command, shell=False, ro_paths=ro_paths, rw_paths=rw_paths,
        timeout_limit=timeout)
  else:  # execute with local install of image_export.py
    command.insert(0, 'sudo')
    log.debug(f"Running image_export as [{' '.join(command):s}]")
    try:
      subprocess.check_call(command, timeout=timeout)
    except subprocess.CalledProcessError as exception:
      raise TurbiniaException(f'image_export.py failed: {exception!s}')
    except subprocess.TimeoutExpired as exception:
      raise TurbiniaException(
          f'image_export.py timed out after {timeout:d}s: {exception!s}')
=======
  # TODO: Consider using the exec helper to gather stdin/err.
  log.debug(f"Running image_export as [{' '.join(command):s}]")

  try:
    subprocess.check_call(command, timeout=timeout)
  except subprocess.CalledProcessError as exception:
    raise TurbiniaException(f'image_export.py failed: {exception!s}')
  except subprocess.TimeoutExpired as exception:
    raise TurbiniaException(
        f'image_export.py timed out after {timeout:d}s: {exception!s}')
>>>>>>> ac043cbd

  collected_file_paths = []
  file_count = 0
  for dirpath, _, filenames in os.walk(output_dir):
    for filename in filenames:
      collected_file_paths.append(os.path.join(dirpath, filename))
      file_count += 1

  log.debug(f'Collected {file_count:d} files with image_export')
  return collected_file_paths


def extract_artifacts(artifact_names, disk_path, output_dir, credentials=[]):
  """Extract artifacts using image_export from Plaso.

  Args:
    artifact_names: List of artifact definition names.
    disk_path: Path to either a raw disk image or a block device.
    output_dir: Path to directory to store the extracted files.
    credentials: List of credentials to use for decryption.

  Returns:
    list: paths to extracted files.

  Raises:
    TurbiniaException: If an error occurs when running image_export.
  """
  # Plaso image_export expects artifact names as a comma separated string.
  artifacts = ','.join(artifact_names)
  image_export_cmd = [
      'image_export.py', '--artifact_filters', artifacts, '--write', output_dir,
      '--partitions', 'all', '--volumes', 'all', '--unattended'
  ]

  if credentials:
    for credential_type, credential_data in credentials:
      image_export_cmd.extend(
          ['--credential', f'{credential_type:s}:{credential_data:s}'])

  image_export_cmd.append(disk_path)

  return _image_export(image_export_cmd, output_dir, disk_path)


def extract_files(file_name, disk_path, output_dir, credentials=[]):
  """Extract files using image_export from Plaso.

  Args:
    file_name: Name of file (without path) to be extracted.
    disk_path: Path to either a raw disk image or a block device.
    output_dir: Path to directory to store the extracted files.
    credentials: List of credentials to use for decryption.

  Returns:
    list: paths to extracted files.

  Raises:
    TurbiniaException: If an error occurs when running image_export.
  """
  if not disk_path:
    raise TurbiniaException(
        'image_export.py failed: Attempted to run with no local_path')

  image_export_cmd = [
      'image_export.py', '--name', file_name, '--write', output_dir,
      '--partitions', 'all', '--volumes', 'all'
  ]

  if credentials:
    for credential_type, credential_data in credentials:
      image_export_cmd.extend(
          ['--credential', f'{credential_type:s}:{credential_data:s}'])

  image_export_cmd.append(disk_path)

  return _image_export(image_export_cmd, output_dir, disk_path)


def get_exe_path(filename):
  """Gets the full path for a given executable.

  Args:
    filename (str): Executable name.

  Returns:
    (str|None): Full file path if it exists, else None
  """
  binary = None
  for path in os.environ['PATH'].split(os.pathsep):
    tentative_path = os.path.join(path, filename)
    if os.path.exists(tentative_path):
      binary = tentative_path
      break

  return binary


def bruteforce_password_hashes(
    password_hashes, tmp_dir, timeout=300, extra_args=''):
  """Bruteforce password hashes using Hashcat or john.

  Args:
    password_hashes (list): Password hashes as strings.
    tmp_dir (str): Path to use as a temporary directory
    timeout (int): Number of seconds to run for before terminating the process.
    extra_args (str): Any extra arguments to be passed to Hashcat.

  Returns:
    list: of tuples with hashes and plain text passwords.

  Raises:
    TurbiniaException if execution failed.
  """

  with tempfile.NamedTemporaryFile(delete=False, mode='w+') as fh:
    password_hashes_file_path = fh.name
    fh.write('\n'.join(password_hashes))

  pot_file = os.path.join((tmp_dir or tempfile.gettempdir()), 'hashcat.pot')
  password_list_file_path = os.path.expanduser('~/password.lst')
  password_rules_file_path = os.path.expanduser(
      '~/turbinia-password-cracking.rules')

  # Fallback
  if not os.path.isfile(password_list_file_path):
    password_list_file_path = '/usr/share/john/password.lst'

  # Bail
  if not os.path.isfile(password_list_file_path):
    raise TurbiniaException('No password list available')

  # Does rules file exist? If not make a temp one
  if not os.path.isfile(password_rules_file_path):
    with tempfile.NamedTemporaryFile(delete=False, mode='w+') as rf:
      password_rules_file_path = rf.name
      rf.write('\n'.join([':', 'd']))

  if '$y$' in ''.join(password_hashes):
    cmd = [
        'john', '--format=crypt', f'--wordlist={password_list_file_path}',
        password_hashes_file_path
    ]
    pot_file = os.path.expanduser('~/.john/john.pot')
  else:
    # Ignore warnings & plain word list attack (with rules)
    cmd = ['hashcat', '--force', '-a', '0']
    if extra_args:
      cmd = cmd + extra_args.split(' ')
    cmd = cmd + [f'--potfile-path={pot_file}']
    cmd = cmd + [password_hashes_file_path, password_list_file_path]
    cmd = cmd + ['-r', password_rules_file_path]

  with open(os.devnull, 'w') as devnull:
    try:
      child = subprocess.Popen(cmd, stdout=devnull, stderr=devnull)
      timer = threading.Timer(timeout, child.terminate)
      timer.start()
      child.communicate()
      # Cancel the timer if the process is done before the timer.
      if timer.is_alive():
        timer.cancel()
    except OSError as exception:
      raise TurbiniaException(f'{" ".join(cmd)} failed: {exception}')

  result = []

  if os.path.isfile(pot_file):
    with open(pot_file, 'r') as fh:
      for line in fh:
        password_hash, plaintext = line.rsplit(':', 1)
        plaintext = plaintext.rstrip()
        if plaintext:
          result.append((password_hash, plaintext))
    os.remove(pot_file)

  return result<|MERGE_RESOLUTION|>--- conflicted
+++ resolved
@@ -44,7 +44,6 @@
   Raises:
     TurbiniaException: If an error occurs when running image_export.
   """
-<<<<<<< HEAD
 
   # Execute the job via docker if docker is enabled and the Job has an image configured
   # The image should be of the log2timeline/plaso type.
@@ -75,18 +74,6 @@
     except subprocess.TimeoutExpired as exception:
       raise TurbiniaException(
           f'image_export.py timed out after {timeout:d}s: {exception!s}')
-=======
-  # TODO: Consider using the exec helper to gather stdin/err.
-  log.debug(f"Running image_export as [{' '.join(command):s}]")
-
-  try:
-    subprocess.check_call(command, timeout=timeout)
-  except subprocess.CalledProcessError as exception:
-    raise TurbiniaException(f'image_export.py failed: {exception!s}')
-  except subprocess.TimeoutExpired as exception:
-    raise TurbiniaException(
-        f'image_export.py timed out after {timeout:d}s: {exception!s}')
->>>>>>> ac043cbd
 
   collected_file_paths = []
   file_count = 0
