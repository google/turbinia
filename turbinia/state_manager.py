# -*- coding: utf-8 -*-
# Copyright 2017 Google Inc.
#
# Licensed under the Apache License, Version 2.0 (the "License");
# you may not use this file except in compliance with the License.
# You may obtain a copy of the License at
#
#      http://www.apache.org/licenses/LICENSE-2.0
#
# Unless required by applicable law or agreed to in writing, software
# distributed under the License is distributed on an "AS IS" BASIS,
# WITHOUT WARRANTIES OR CONDITIONS OF ANY KIND, either express or implied.
# See the License for the specific language governing permissions and
# limitations under the License.
"""State manager for Turbinia.

This handles management of task state and persists this information to Cloud
storage.
"""

from __future__ import unicode_literals

import json
import logging
import sys
from datetime import datetime
from datetime import timedelta

try:
  import redis
except ImportError:
  pass

from google.cloud import datastore
from google.cloud import exceptions

from turbinia import config
from turbinia import TurbiniaException
from turbinia.workers import TurbiniaTask
from turbinia.workers import TurbiniaTaskResult

DATETIME_FORMAT = '%Y-%m-%dT%H:%M:%S'
MAX_DATASTORE_STRLEN = 1500
log = logging.getLogger('turbinia')


def get_state_manager():
  """Return state manager object based on config.

  Returns:
    Initialized StateManager object.
  """
  config.LoadConfig()
  if config.STATE_MANAGER == 'Datastore':
    return DatastoreStateManager()
  elif config.STATE_MANAGER == 'redis':
    return RedisStateManager()
  else:
    msg = 'State Manager type "{0:s}" not implemented'.format(
        config.STATE_MANAGER)
    raise TurbiniaException(msg)


class BaseStateManager(object):
  """Class to manage Turbinia state persistence."""

  def get_task_dict(self, task):
    """Creates a dict of the fields we want to persist into storage.

    This combines attributes from both the Task and the TaskResult into one flat
    object representing the overall state.

    Args:
      task: A TurbiniaTask object.

    Returns:
      A dict of task attributes.
    """
    task_dict = {}
    for attr in task.STORED_ATTRIBUTES:
      if not hasattr(task, attr):
        raise TurbiniaException(
            'Task {0:s} does not have attribute {1:s}'.format(task.name, attr))
      task_dict[attr] = getattr(task, attr)
      if isinstance(task_dict[attr], str):
        task_dict[attr] = unicode(task_dict[attr])

    if task.result:
      for attr in task.result.STORED_ATTRIBUTES:
        if not hasattr(task.result, attr):
          raise TurbiniaException(
              'Task {0:s} result does not have attribute {1:s}'.format(
                  task.name, attr))
        task_dict[attr] = getattr(task.result, attr)
        if isinstance(task_dict[attr], str):
          task_dict[attr] = unicode(task_dict[attr])

    # Set all non-existent keys to None
    all_attrs = set(TurbiniaTask.STORED_ATTRIBUTES +
                    TurbiniaTaskResult.STORED_ATTRIBUTES)
    task_dict.update({k: None for k in all_attrs if not task_dict.has_key(k)})
    task_dict = self._validate_data(task_dict)

    # Using the pubsub topic as an instance attribute in order to have a unique
    # namespace per Turbinia installation.
    # TODO(aarontp): Migrate this to actual Datastore namespaces
    config.LoadConfig()
    task_dict.update({'instance': config.INSTANCE_ID})
    return task_dict

  def _validate_data(self, data):
    """This validates the task dict before persisting into storage.

    Args:
      data (dict): The data we are going to send to Datastore.

    Returns:
      data (dict): The validated data
    """
    raise NotImplementedError

  def update_task(self, task):
    """Updates data for existing task.

    Args:
      task: A TurbiniaTask object
    """
    raise NotImplementedError

  def write_new_task(self, task):
    """Writes data for new task.

    Args:
      task: A TurbiniaTask object

    Returns:
      Key for written object
    """
    raise NotImplementedError


class DatastoreStateManager(BaseStateManager):
  """Datastore State Manager.

  Attributes:
    client: A Datastore client object.
  """

  def __init__(self):
    config.LoadConfig()
    self.client = datastore.Client(project=config.PROJECT)

  def _validate_data(self, data):
    for key, value in data.iteritems():
      if (isinstance(value, (str, unicode))
          and len(value) >= MAX_DATASTORE_STRLEN):
        log.warning(
            'Warning: key {0:s} with value {1:s} is longer than {2:d} bytes. '
            'Truncating in order to fit in Datastore.'.format(
                key, value, MAX_DATASTORE_STRLEN))
        suffix = '[...]'
        data[key] = value[:MAX_DATASTORE_STRLEN - len(suffix)] + suffix

    return data

  def update_task(self, task):
    try:
      with self.client.transaction():
        entity = self.client.get(task.state_key)
        if not entity:
          self.write_new_task(task)
          return
        entity.update(self.get_task_dict(task))
        log.debug('Updating Task {0:s} in Datastore'.format(task.name))
        self.client.put(entity)
    except exceptions.GoogleCloudError as e:
      log.error('Failed to update task {0:s} in datastore: {1!s}'.format(
          task.name, e))

  def write_new_task(self, task):
    key = self.client.key('TurbiniaTask', task.id)
    try:
      entity = datastore.Entity(key)
      entity.update(self.get_task_dict(task))
      log.info('Writing new task {0:s} into Datastore'.format(task.name))
      self.client.put(entity)
      task.state_key = key
    except exceptions.GoogleAPIError as e:
      log.error('Failed to update task {0:s} in datastore: {1!s}'.format(
          task.name, e))
    return key


<<<<<<< HEAD
=======
class RedisStateManager(BaseStateManager):
  """Use redis for task state storage.

  Attributes:
    client: Redis database object.
  """

  def __init__(self):
    config.LoadConfig()
    self.client = redis.StrictRedis(
        host=config.REDIS_HOST,
        port=config.REDIS_PORT,
        db=config.REDIS_DB)

  def _validate_data(self, data):
    return data

  def get_task_data(self, instance, days=0, task_id=None, request_id=None):
    """Gets task data from Redis.

    Args:
      instance (string): The Turbinia instance name (by default the same as the
          PUBSUB_TOPIC in the config).
      days (int): The number of days we want history for.
      task_id (string): The Id of the task.
      request_id (string): The Id of the request we want tasks for.

    Returns:
      List of Task dict objects.
    """
    tasks = [json.loads(self.client.get(task))
             for task in self.client.scan_iter('TurbiniaTask:*')
             if json.loads(self.client.get(task)).get('instance') == instance
             or not instance]
    if days:
      start_time = datetime.now() - timedelta(days=days)
      # Redis only supports strings; we convert to/from datetime here and below
      return [task for task in tasks
              if datetime.strptime(task.get('last_update'), DATETIME_FORMAT)
              > start_time]
    elif task_id:
      return [task for task in tasks if task.get('task_id') == task_id]
    elif request_id:
      return [task for task in tasks if task.get('request_id') == request_id]
    return tasks

  def update_task(self, task):
    key = task.state_key
    if not self.client.get(key):
      self.write_new_task(task)
      return
    log.info('Updating task {0:s} in Redis'.format(task.name))
    task_data = self.get_task_dict(task)
    task_data['last_update'] = task_data['last_update'].strftime(
        DATETIME_FORMAT)
    # Need to use json.dumps, else redis returns single quoted string which
    # is invalid json
    if not self.client.set(key, json.dumps(task_data)):
      log.error(
          'Unsuccessful in updating task {0:s} in Redis'.format(
              task.name))

>>>>>>> 5ef142f3
  def write_new_task(self, task):
    key = ':'.join(['TurbiniaTask', task.id])
    log.info('Writing new task {0:s} into Redis'.format(task.name))
    task_data = self.get_task_dict(task)
    task_data['last_update'] = task_data['last_update'].strftime(
        DATETIME_FORMAT)
    # nx=True prevents overwriting (i.e. no unintentional task clobbering)
    if not self.client.set(key, json.dumps(task_data), nx=True):
      log.error(
          'Unsuccessful in writing new task {0:s} into Redis'.format(
              task.name))
    task.state_key = key
    return key
<|MERGE_RESOLUTION|>--- conflicted
+++ resolved
@@ -96,8 +96,8 @@
           task_dict[attr] = unicode(task_dict[attr])
 
     # Set all non-existent keys to None
-    all_attrs = set(TurbiniaTask.STORED_ATTRIBUTES +
-                    TurbiniaTaskResult.STORED_ATTRIBUTES)
+    all_attrs = set(
+        TurbiniaTask.STORED_ATTRIBUTES + TurbiniaTaskResult.STORED_ATTRIBUTES)
     task_dict.update({k: None for k in all_attrs if not task_dict.has_key(k)})
     task_dict = self._validate_data(task_dict)
 
@@ -152,8 +152,8 @@
 
   def _validate_data(self, data):
     for key, value in data.iteritems():
-      if (isinstance(value, (str, unicode))
-          and len(value) >= MAX_DATASTORE_STRLEN):
+      if (isinstance(value, (str, unicode)) and
+          len(value) >= MAX_DATASTORE_STRLEN):
         log.warning(
             'Warning: key {0:s} with value {1:s} is longer than {2:d} bytes. '
             'Truncating in order to fit in Datastore.'.format(
@@ -191,8 +191,6 @@
     return key
 
 
-<<<<<<< HEAD
-=======
 class RedisStateManager(BaseStateManager):
   """Use redis for task state storage.
 
@@ -203,9 +201,7 @@
   def __init__(self):
     config.LoadConfig()
     self.client = redis.StrictRedis(
-        host=config.REDIS_HOST,
-        port=config.REDIS_PORT,
-        db=config.REDIS_DB)
+        host=config.REDIS_HOST, port=config.REDIS_PORT, db=config.REDIS_DB)
 
   def _validate_data(self, data):
     return data
@@ -223,16 +219,19 @@
     Returns:
       List of Task dict objects.
     """
-    tasks = [json.loads(self.client.get(task))
-             for task in self.client.scan_iter('TurbiniaTask:*')
-             if json.loads(self.client.get(task)).get('instance') == instance
-             or not instance]
+    tasks = [
+        json.loads(self.client.get(task))
+        for task in self.client.scan_iter('TurbiniaTask:*')
+        if json.loads(self.client.get(task)).get('instance') == instance or
+        not instance
+    ]
     if days:
       start_time = datetime.now() - timedelta(days=days)
       # Redis only supports strings; we convert to/from datetime here and below
-      return [task for task in tasks
-              if datetime.strptime(task.get('last_update'), DATETIME_FORMAT)
-              > start_time]
+      return [
+          task for task in tasks if datetime.strptime(
+              task.get('last_update'), DATETIME_FORMAT) > start_time
+      ]
     elif task_id:
       return [task for task in tasks if task.get('task_id') == task_id]
     elif request_id:
@@ -251,11 +250,9 @@
     # Need to use json.dumps, else redis returns single quoted string which
     # is invalid json
     if not self.client.set(key, json.dumps(task_data)):
-      log.error(
-          'Unsuccessful in updating task {0:s} in Redis'.format(
-              task.name))
-
->>>>>>> 5ef142f3
+      log.error('Unsuccessful in updating task {0:s} in Redis'.format(
+          task.name))
+
   def write_new_task(self, task):
     key = ':'.join(['TurbiniaTask', task.id])
     log.info('Writing new task {0:s} into Redis'.format(task.name))
@@ -264,8 +261,7 @@
         DATETIME_FORMAT)
     # nx=True prevents overwriting (i.e. no unintentional task clobbering)
     if not self.client.set(key, json.dumps(task_data), nx=True):
-      log.error(
-          'Unsuccessful in writing new task {0:s} into Redis'.format(
-              task.name))
+      log.error('Unsuccessful in writing new task {0:s} into Redis'.format(
+          task.name))
     task.state_key = key
-    return key
+    return key