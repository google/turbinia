--- conflicted
+++ resolved
@@ -182,33 +182,22 @@
   # the config until after we parse the args so that we can use those arguments
   # to point to config paths.
   elif args.command == 'celeryworker':
-<<<<<<< HEAD
     initialize_debugmode_if_requested()
     # pylint: disable=import-outside-toplevel
     from turbinia.worker import TurbiniaCeleryWorker
-=======
     logger.setup()
-    initialize_debugmode_if_requested()
->>>>>>> ba933cc5
     worker = TurbiniaCeleryWorker(
         jobs_denylist=args.jobs_denylist, jobs_allowlist=args.jobs_allowlist)
     worker.start()
   elif args.command == 'server':
     initialize_debugmode_if_requested()
-<<<<<<< HEAD
     # pylint: disable=import-outside-toplevel
     from turbinia.server import TurbiniaServer
-=======
->>>>>>> ba933cc5
     server = TurbiniaServer(
         jobs_denylist=args.jobs_denylist, jobs_allowlist=args.jobs_allowlist)
     server.start()
   elif args.command == 'api_server':
-<<<<<<< HEAD
     # pylint: disable=import-outside-toplevel
-=======
-    initialize_debugmode_if_requested()
->>>>>>> ba933cc5
     from turbinia.api.api_server import TurbiniaAPIServer
     api_server = TurbiniaAPIServer()
     api_server.start('turbinia.api.api_server:app')
