--- conflicted
+++ resolved
@@ -107,15 +107,10 @@
       'text based evidence files with (in extended grep regex format). '
       'This filtered output will be in addition to the complete output')
   parser.add_argument(
-<<<<<<< HEAD
       '-Y', '--yara_rules_file', help='A file containing Yara rules.')
   parser.add_argument(
-      '-j', '--jobs_whitelist', default=[], type=csv_list,
-      help='A whitelist for Jobs that will be allowed to run (in CSV format, '
-=======
       '-j', '--jobs_allowlist', default=[], type=csv_list,
       help='An allowlist for Jobs that will be allowed to run (in CSV format, '
->>>>>>> 3040daeb
       'no spaces). This will not force them to run if they are not configured '
       'to. This is applied both at server start time and when the client makes '
       'a processing request. When applied at server start time the change is '
@@ -698,19 +693,12 @@
     request.evidence.append(evidence_)
     if filter_patterns:
       request.recipe['filter_patterns'] = filter_patterns
-<<<<<<< HEAD
-    if args.jobs_blacklist:
-      request.recipe['jobs_blacklist'] = args.jobs_blacklist
-    if args.jobs_whitelist:
-      request.recipe['jobs_whitelist'] = args.jobs_whitelist
-    if yara_rules:
-      request.recipe['yara_rules'] = yara_rules
-=======
     if args.jobs_denylist:
       request.recipe['jobs_denylist'] = args.jobs_denylist
     if args.jobs_allowlist:
       request.recipe['jobs_allowlist'] = args.jobs_allowlist
->>>>>>> 3040daeb
+    if yara_rules:
+      request.recipe['yara_rules'] = yara_rules
     if args.recipe_config:
       for pair in args.recipe_config:
         try:
