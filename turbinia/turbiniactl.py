#!/usr/bin/env python
#
# Copyright 2017 Google Inc.
#
# Licensed under the Apache License, Version 2.0 (the "License");
# you may not use this file except in compliance with the License.
# You may obtain a copy of the License at
#
#      http://www.apache.org/licenses/LICENSE-2.0
#
# Unless required by applicable law or agreed to in writing, software
# distributed under the License is distributed on an "AS IS" BASIS,
# WITHOUT WARRANTIES OR CONDITIONS OF ANY KIND, either express or implied.
# See the License for the specific language governing permissions and
# limitations under the License.
"""Command line interface for Turbinia."""
# pylint: disable=bad-indentation

from __future__ import print_function
from __future__ import unicode_literals

import argparse
import getpass
import logging
import os
import sys
import uuid
import copy

from turbinia import config
from turbinia import TurbiniaException
from turbinia.config import logger
from turbinia.lib import recipe_helpers
from turbinia import __version__
from turbinia.output_manager import OutputManager
from turbinia.output_manager import GCSOutputWriter
from turbinia.processors import archive

log = logging.getLogger('turbinia')
# We set up the logger first without the file handler, and we will set up the
# file handler later once we have read the log path from the config.
logger.setup(need_file_handler=False)


def csv_list(string):
  """Helper method for having CSV argparse types.

  Args:
    string(str): Comma separated string to parse.

  Returns:
    list[str]: The parsed strings.
  """
  return string.split(',')


def process_evidence(**kwargs):

  from turbinia import client as TurbiniaClientProvider
  from turbinia.client import TurbiniaCeleryClient
  from turbinia.worker import TurbiniaCeleryWorker
  from turbinia.worker import TurbiniaPsqWorker
  from turbinia.server import TurbiniaServer
  from turbinia import evidence
  from turbinia.message import TurbiniaRequest

  args = kwargs.get('args')
  group_id = kwargs.get('group_id')
  # Set request id
  request_id = uuid.uuid4().hex
  # Start Evidence configuration
  evidence_ = None
  # command = kwargs["command"]
  if args.command == 'rawdisk':
    name = kwargs.get('name')
    source_path = os.path.abspath(kwargs.get('source_path'))
    evidence_ = evidence.RawDisk(
        name=name, source_path=source_path, source=kwargs.get('source'))
  elif args.command == 'directory':
    name = kwargs.get('name')
    source_path = os.path.abspath(kwargs.get('source_path'))

    if not config.SHARED_FILESYSTEM:
      log.info(
          'A Cloud Only Architecture has been detected. '
          'Compressing the directory for GCS upload.')
      source_path = archive.CompressDirectory(
          source_path, output_path=config.TMP_DIR)
      evidence_ = evidence.CompressedDirectory(
          name=name, source_path=source_path, source=kwargs.get('source'))
    else:
      evidence_ = evidence.Directory(
          name=name, source_path=source_path, source=kwargs.get('source'))
  elif args.command == 'compresseddirectory':
    archive.ValidateTarFile(kwargs.get('source_path'))
    name = kwargs.get('name')
    source_path = os.path.abspath(kwargs.get('source_path'))
    evidence_ = evidence.CompressedDirectory(
        name=name, source_path=source_path, source=kwargs.get('source'))
  elif args.command == 'googleclouddisk':
    args.name = args.name if args.name else args.disk_name
    evidence_ = evidence.GoogleCloudDisk(
        name=args.name, disk_name=args.disk_name, project=args.project,
        zone=args.zone, source=args.source)
  elif args.command == 'googleclouddiskembedded':
    args.name = args.name if args.name else args.disk_name
    parent_evidence_ = evidence.GoogleCloudDisk(
        name=args.name, disk_name=args.disk_name, project=args.project,
        mount_partition=args.mount_partition, zone=args.zone,
        source=args.source)
    evidence_ = evidence.GoogleCloudDiskRawEmbedded(
        name=args.name, disk_name=args.disk_name, project=args.project,
        zone=args.zone, embedded_path=args.embedded_path)
    evidence_.set_parent(parent_evidence_)
  elif args.command == 'hindsight':
    if args.format not in ['xlsx', 'sqlite', 'jsonl']:
      log.error('Invalid output format.')
      sys.exit(1)
    if args.browser_type not in ['Chrome', 'Brave']:
      log.error('Browser type not supported.')
      sys.exit(1)
    args.name = args.name if args.name else args.source_path
    source_path = os.path.abspath(args.source_path)
    evidence_ = evidence.ChromiumProfile(
        name=args.name, source_path=source_path, output_format=args.format,
        browser_type=args.browser_type)
  elif args.command == 'rawmemory':
    args.name = args.name if args.name else args.source_path
    source_path = os.path.abspath(args.source_path)
    evidence_ = evidence.RawMemory(
        name=args.name, source_path=source_path, profile=args.profile,
        module_list=args.module_list)

  if evidence_ and not args.force_evidence:
    if config.SHARED_FILESYSTEM and evidence_.cloud_only:
      log.error(
          'The evidence type {0:s} is Cloud only, and this instance of '
          'Turbinia is not a cloud instance.'.format(evidence_.type))
      sys.exit(1)
    elif not config.SHARED_FILESYSTEM and evidence_.copyable:
      if os.path.exists(evidence_.local_path):
        output_manager = OutputManager()
        output_manager.setup(evidence_.type, request_id, remote_only=True)
        output_manager.save_evidence(evidence_)
      else:
        log.error(
            'The evidence local path does not exist: {0:s}. Please submit '
            'a new Request with a valid path.'.format(evidence_.local_path))
        sys.exit(1)
    elif not config.SHARED_FILESYSTEM and not evidence_.cloud_only:
      log.error(
          'The evidence type {0:s} cannot run on Cloud instances of '
          'Turbinia. Consider wrapping it in a '
          'GoogleCloudDiskRawEmbedded or other Cloud compatible '
          'object'.format(evidence_.type))
      sys.exit(1)

  # (jorlamd): Importing recipe_helpers late to avoid a bug where
  # client.TASK_MAP is imported early rendering the check for worker
  # status not possible.
  from turbinia.lib import recipe_helpers

  # If we have evidence to process and we also want to run as a server, then
  # we'll just process the evidence directly rather than send it through the
  # PubSub frontend interface.  If we're not running as a server then we will
  # create a new TurbiniaRequest and send it over PubSub.
  request = None
  client = kwargs.get('client')
  if evidence_ and args.server:
    server = TurbiniaServer()
    server.add_evidence(evidence_)
    server.start()
  # TODO UPDATE TurbiniaRequest
  elif evidence_:
    request = TurbiniaRequest(
        request_id=request_id, requester=getpass.getuser())
    #  request_id=request_id, group_id=group_id, requester=getpass.getuser())
    request.evidence.append(evidence_)

    if args.decryption_keys:
      for credential in args.decryption_keys:
        try:
          credential_type, credential_data = credential.split('=')
        except ValueError as exception:
          log.error(
              'Could not parse credential [{0:s}] from decryption keys '
              '{1!s}: {2!s}'.format(
                  credential, args.decryption_keys, exception))
          sys.exit(1)
        evidence_.credentials.append((credential_type, credential_data))

    if args.recipe or args.recipe_path:
      if (args.jobs_denylist or args.jobs_allowlist or
          args.filter_patterns_file or args.yara_rules_file):
        log.error(
            'Specifying a recipe is incompatible with defining '
            'jobs allow/deny lists, yara rules or a patterns file separately.')
        sys.exit(1)

      if args.recipe_path:
        recipe_file = args.recipe_path
      else:
        recipe_file = os.path.join(config.RECIPE_FILE_DIR, args.recipe)
      if not os.path.exists(recipe_file) and not recipe_file.endswith('.yaml'):
        log.warning(
            'Could not find recipe file at {0:s}, checking for file '
            'with .yaml extension'.format(recipe_file))
        recipe_file = recipe_file + '.yaml'
      if not os.path.exists(recipe_file):
        log.error('Recipe file {0:s} could not be found. Exiting.')
        sys.exit(1)

      recipe_dict = recipe_helpers.load_recipe_from_file(
          recipe_file, not args.skip_recipe_validation)
      if recipe_dict['globals']:
        recipe_dict['globals']['group_id'] = group_id
      else:
        recipe_dict['globals'] = dict()
        recipe_dict['globals']['group_id'] = group_id
      if not recipe_dict:
        sys.exit(1)
    else:
      recipe_dict = copy.deepcopy(recipe_helpers.DEFAULT_RECIPE)
      recipe_dict['globals']['debug_tasks'] = args.debug_tasks
      recipe_dict['globals']['filter_patterns'] = kwargs.get('filter_patterns')
      recipe_dict['globals']['jobs_denylist'] = args.jobs_denylist
      recipe_dict['globals']['jobs_allowlist'] = args.jobs_allowlist
      recipe_dict['globals']['yara_rules'] = kwargs.get('yara_rules')
      recipe_dict['globals']['group_id'] = group_id
      log.error('HERE IN CTL 2')
      log.error(group_id)
    request.recipe = recipe_dict

    if args.dump_json:
      print(request.to_json().encode('utf-8'))
      sys.exit(0)
    else:
      log.info(
          'Creating request {0:s} with group id {1:s} and evidence '
          '{2:s}'.format(request.request_id, request.group_id, evidence_.name))
      # TODO add a new log line when group status is implemented
      log.info(
          'Run command "turbiniactl status -r {0:s}" to see the status of'
          ' this request and associated tasks'.format(request.request_id))
      if not args.run_local:
        client.send_request(request)
      else:
        log.debug('--run_local specified so not sending request to server')
    # TODO check if group id affects this part
    if args.wait:
      log.info(
          'Waiting for request {0:s} to complete'.format(request.request_id))
      region = config.TURBINIA_REGION
      client.wait_for_request(
          instance=config.INSTANCE_ID, project=config.TURBINIA_PROJECT,
          region=region, request_id=request.request_id,
          poll_interval=args.poll_interval)
      print(
          client.format_task_status(
              instance=config.INSTANCE_ID, project=config.TURBINIA_PROJECT,
              region=region, request_id=request.request_id,
              all_fields=args.all_fields))

  if args.run_local and not evidence_:
    log.error('Evidence must be specified if using --run_local')
    sys.exit(1)
  if args.run_local and evidence_.cloud_only:
    log.error('--run_local cannot be used with Cloud only Evidence types')
    sys.exit(1)
  if args.run_local and evidence_:
    result = client.run_local_task(args.task, request)
    log.info('Task execution result: {0:s}'.format(result))


def main():
  """Main function for turbiniactl"""
  # TODO(aarontp): Allow for single run mode when
  # by specifying evidence which will also terminate the task manager after
  # evidence has been processed.
  parser = argparse.ArgumentParser()
  parser.add_argument(
      '-q', '--quiet', action='store_true', help='Show minimal output')
  parser.add_argument(
      '-v', '--verbose', action='store_true', help='Show verbose output',
      default=True)
  parser.add_argument(
      '-d', '--debug', action='store_true', help='Show debug output',
      default=False)
  parser.add_argument(
      '-a', '--all_fields', action='store_true',
      help='Show all task status fields in output', required=False)
  parser.add_argument(
      '-c', '--config_file', help='Load explicit config file. If specified it '
      'will ignore config files in other default locations '
      '(/etc/turbinia.conf, ~/.turbiniarc, or in paths referenced in '
      'environment variable TURBINIA_CONFIG_PATH)', required=False)
  parser.add_argument(
      '-I', '--recipe', help='Name of Recipe to be employed on evidence',
      required=False)
  parser.add_argument(
      '-P', '--recipe_path', help='Recipe file path to load and use.',
      required=False)
  parser.add_argument(
      '-X', '--skip_recipe_validation', action='store_true', help='Do not '
      'perform recipe validation on the client.', required=False, default=False)
  parser.add_argument(
      '-f', '--force_evidence', action='store_true',
      help='Force evidence processing request in potentially unsafe conditions',
      required=False)
  parser.add_argument(
      '-k', '--decryption_keys', help='Decryption keys to be passed in as '
      ' comma separated list. Each entry should be in the form type=key. (e.g. '
      '"-k password=123456,recovery_password=XXXX-XXXX-XXXX-XXXX-XXXX-XXXX")',
      default=[], type=csv_list)
  parser.add_argument('-o', '--output_dir', help='Directory path for output')
  parser.add_argument('-L', '--log_file', help='Log file')
  parser.add_argument(
      '-r', '--request_id', help='Create new requests with this Request ID',
      required=False)
  parser.add_argument(
      '-S', '--server', action='store_true',
      help='Run Turbinia Server indefinitely')
  parser.add_argument(
      '-V', '--version', action='version', version=__version__,
      help='Show the version')
  parser.add_argument(
      '-D', '--dump_json', action='store_true',
      help='Dump JSON output of Turbinia Request instead of sending it')
  parser.add_argument(
      '-F', '--filter_patterns_file',
      help='A file containing newline separated string patterns to filter '
      'text based evidence files with (in extended grep regex format). '
      'This filtered output will be in addition to the complete output')
  parser.add_argument(
      '-Y', '--yara_rules_file', help='A file containing Yara rules.')
  parser.add_argument(
      '-j', '--jobs_allowlist', default=[], type=csv_list,
      help='An allowlist for Jobs that will be allowed to run (in CSV format, '
      'no spaces). This will not force them to run if they are not configured '
      'to. This is applied both at server start time and when the client makes '
      'a processing request. When applied at server start time the change is '
      'persistent while the server is running.  When applied by the client, it '
      'will only affect that processing request.')
  parser.add_argument(
      '-J', '--jobs_denylist', default=[], type=csv_list,
      help='A denylist for Jobs we will not allow to run.  See '
      '--jobs_allowlist help for details on format and when it is applied.')
  parser.add_argument(
      '-p', '--poll_interval', default=60, type=int,
      help='Number of seconds to wait between polling for task state info')
  parser.add_argument(
      '-T', '--debug_tasks', action='store_true',
      help='Show debug output for all supported tasks', default=False)
  parser.add_argument(
      '-w', '--wait', action='store_true',
      help='Wait to exit until all tasks for the given request have completed')
  subparsers = parser.add_subparsers(
      dest='command', title='Commands', metavar='<command>')

  # Action for printing config
  parser_config = subparsers.add_parser('config', help='Print out config file')
  parser_config.add_argument(
      '-f', '--file_only', action='store_true', help='Print out file path only')

  #Sends Test Notification
  parser_testnotify = subparsers.add_parser(
      'testnotify', help='Sends test notification')

  # TODO(aarontp): Find better way to specify these that allows for multiple
  # pieces of evidence to be submitted. Maybe automagically create different
  # commands based on introspection of evidence objects?
  # RawDisk
  parser_rawdisk = subparsers.add_parser(
      'rawdisk', help='Process RawDisk as Evidence')
  parser_rawdisk.add_argument(
      '-l', '--source_path', help='Local path to the evidence', required=True,
      type=csv_list)
  parser_rawdisk.add_argument(
      '-s', '--source', help='Description of the source of the evidence',
      required=False, type=csv_list)
  parser_rawdisk.add_argument(
      '-n', '--name', help='Descriptive name of the evidence', required=False,
      type=csv_list)

  # Parser options for Google Cloud Disk Evidence type
  parser_googleclouddisk = subparsers.add_parser(
      'googleclouddisk',
      help='Process Google Cloud Persistent Disk as Evidence')
  parser_googleclouddisk.add_argument(
      '-C', '--copy_only', action='store_true', help='Only copy disk and do '
      'not process with Turbinia. This only takes effect when a source '
      '--project is defined and can be run without any Turbinia server or '
      'workers configured.')
  parser_googleclouddisk.add_argument(
      '-d', '--disk_name', help='Google Cloud name for disk', required=True,
      type=csv_list)
  parser_googleclouddisk.add_argument(
      '-p', '--project', help='Project that the disk to process is associated '
      'with. If this is different from the project that Turbinia is running '
      'in, it will be copied to the Turbinia project.', type=csv_list)
  parser_googleclouddisk.add_argument(
      '-z', '--zone', help='Geographic zone the disk exists in', type=csv_list)
  parser_googleclouddisk.add_argument(
      '-s', '--source', help='Description of the source of the evidence',
      required=False, type=csv_list)
  parser_googleclouddisk.add_argument(
      '-n', '--name', help='Descriptive name of the evidence', required=False)

  # Parser options for Google Cloud Persistent Disk Embedded Raw Image
  parser_googleclouddiskembedded = subparsers.add_parser(
      'googleclouddiskembedded',
      help='Process Google Cloud Persistent Disk with an embedded raw disk '
      'image as Evidence')
  parser_googleclouddiskembedded.add_argument(
      '-C', '--copy_only', action='store_true', help='Only copy disk and do '
      'not process with Turbinia. This only takes effect when a source '
      '--project is defined and can be run without any Turbinia server or '
      'workers configured.')
  parser_googleclouddiskembedded.add_argument(
      '-e', '--embedded_path',
      help='Path within the Persistent Disk that points to the raw image file',
      required=True)
  parser_googleclouddiskembedded.add_argument(
      '-d', '--disk_name', help='Google Cloud name for disk', required=True,
      type=csv_list)
  parser_googleclouddiskembedded.add_argument(
      '-p', '--project', help='Project that the disk to process is associated '
      'with. If this is different from the project that Turbinia is running '
      'in, it will be copied to the Turbinia project.', type=csv_list)
  #TODO: The csv list must take all
  parser_googleclouddiskembedded.add_argument(
      '-P', '--mount_partition', default=1, type=int,
      help='The partition number to use when mounting the parent disk.  '
      'Defaults to the first partition.  Only affects mounting, and not what '
      'gets processed.')
  parser_googleclouddiskembedded.add_argument(
      '-z', '--zone', help='Geographic zone the disk exists in', type=csv_list)
  parser_googleclouddiskembedded.add_argument(
      '-s', '--source', help='Description of the source of the evidence',
      required=False, type=csv_list)
  parser_googleclouddiskembedded.add_argument(
      '-n', '--name', help='Descriptive name of the evidence', required=False,
      type=csv_list)

  # RawMemory
  parser_rawmemory = subparsers.add_parser(
      'rawmemory', help='Process RawMemory as Evidence')
  parser_rawmemory.add_argument(
      '-l', '--source_path', help='Local path to the evidence', required=True,
      type=csv_list)
  parser_rawmemory.add_argument(
      '-P', '--profile', help='Profile to use with Volatility', required=True,
      type=csv_list)
  parser_rawmemory.add_argument(
      '-n', '--name', help='Descriptive name of the evidence', required=False,
      type=csv_list)
  parser_rawmemory.add_argument(
      '-m', '--module_list', type=csv_list,
      help='Volatility module(s) to execute', required=True)

  # Parser options for Directory evidence type
  parser_directory = subparsers.add_parser(
      'directory', help='Process a directory as Evidence')
  parser_directory.add_argument(
      '-l', '--source_path', help='Local path to the evidence', required=True,
      type=csv_list)
  parser_directory.add_argument(
      '-s', '--source', help='Description of the source of the evidence',
      required=False)
  parser_directory.add_argument(
      '-n', '--name', help='Descriptive name of the evidence', required=False)

  # Parser options for CompressedDirectory evidence type
  parser_directory = subparsers.add_parser(
      'compresseddirectory', help='Process a compressed tar file as Evidence')
  parser_directory.add_argument(
      '-l', '--source_path', help='Local path to the evidence', required=True,
      type=csv_list)
  parser_directory.add_argument(
      '-s', '--source', help='Description of the source of the evidence',
      required=False, type=csv_list)
  parser_directory.add_argument(
      '-n', '--name', help='Descriptive name of the evidence', required=False,
      type=csv_list)

  # Parser options for ChromiumProfile evidence type
  parser_hindsight = subparsers.add_parser(
      'hindsight', help='Process ChromiumProfile as Evidence')
  parser_hindsight.add_argument(
      '-l', '--source_path', help='Local path to the evidence', required=True,
      type=csv_list)
  parser_hindsight.add_argument(
      '-f', '--format', help='Output format (supported types are '
      'xlsx, sqlite, jsonl)', default='sqlite', type=csv_list)
  parser_hindsight.add_argument(
      '-b', '--browser_type', help='The type of browser the input files belong'
      'to (supported types are Chrome, Brave)', default='Chrome', type=csv_list)
  parser_hindsight.add_argument(
      '-n', '--name', help='Descriptive name of the evidence', required=False)

  # List Jobs
  subparsers.add_parser(
      'listjobs',
      help='List all available Jobs. These Job names can be used by '
      '--jobs_allowlist and --jobs_denylist')

  # PSQ Worker
  parser_psqworker = subparsers.add_parser('psqworker', help='Run PSQ worker')
  parser_psqworker.add_argument(
      '-S', '--single_threaded', action='store_true',
      help='Run PSQ Worker in a single thread', required=False)

  # Celery Worker
  subparsers.add_parser('celeryworker', help='Run Celery worker')

  # Parser options for Turbinia status command
  parser_status = subparsers.add_parser(
      'status', help='Get Turbinia Task status')
  parser_status.add_argument(
      '-c', '--close_tasks', action='store_true',
      help='Close tasks based on Request ID or Task ID', required=False)
  parser_status.add_argument(
      '-C', '--csv', action='store_true',
      help='When used with --statistics, the output will be in CSV format',
      required=False)
  parser_status.add_argument(
      '-d', '--days_history', default=0, type=int,
      help='Number of days of history to show', required=False)
  parser_status.add_argument(
      '-D', '--dump_json', action='store_true',
      help='Dump JSON status output instead text. Compatible with -d, -u, '
      '-r and -t flags, but not others')
  parser_status.add_argument(
      '-f', '--force', help='Gatekeeper for --close_tasks', action='store_true',
      required=False)
  parser_status.add_argument(
      '-r', '--request_id', help='Show tasks with this Request ID',
      required=False)
  # 20 == Priority.High. We are setting this manually here because we don't want
  # to load the worker module yet in order to access this Enum.
  parser_status.add_argument(
      '-p', '--priority_filter', default=20, type=int, required=False,
      help='This sets what report sections are shown in full detail in '
      'report output.  Any tasks that have set a report_priority value '
      'equal to or lower than this setting will be shown in full detail, and '
      'tasks with a higher value will only have a summary shown.  To see all '
      'tasks report output in full detail, set --priority_filter=100')
  parser_status.add_argument(
      '-R', '--full_report',
      help='Generate full markdown report instead of just a summary',
      action='store_true', required=False)
  parser_status.add_argument(
      '-s', '--statistics', help='Generate statistics only',
      action='store_true', required=False)
  parser_status.add_argument(
      '-t', '--task_id', help='Show task for given Task ID', required=False)
  parser_status.add_argument(
      '-u', '--user', help='Show task for given user', required=False)
  parser_status.add_argument(
      '-i', '--requests', required=False, action='store_true',
      help='Show all requests from a specified timeframe. The default '
      'timeframe is 7 days. Please use the -d flag to extend this.')
  parser_status.add_argument(
      '-w', '--workers', required=False, action='store_true',
      help='Show Worker status information from a specified timeframe. The '
      'default timeframe is 7 days. Please use the -d flag to extend this. '
      'Additionaly, you can use the -a or --all_fields flag to retrieve the '
      'full output containing finished and unassigned worker tasks.')
  parser_log_collector = subparsers.add_parser(
      'gcplogs', help='Collects Turbinia logs from Stackdriver.')
  parser_log_collector.add_argument(
      '-o', '--output_dir', help='Directory path for output', required=False)
  parser_log_collector.add_argument(
      '-q', '--query',
      help='Filter expression to use to query Stackdriver logs.')
  parser_log_collector.add_argument(
      '-d', '--days_history', default=1, type=int,
      help='Number of days of history to show', required=False)
  parser_log_collector.add_argument(
      '-s', '--server_logs', action='store_true',
      help='Collects all server related logs.')
  parser_log_collector.add_argument(
      '-w', '--worker_logs', action='store_true',
      help='Collects all worker related logs.')

  # Add GCS logs collector
  parser_gcs_logs = subparsers.add_parser(
      'dumpgcs', help='Get Turbinia results from Google Cloud Storage.')
  parser_gcs_logs.add_argument(
      '-o', '--output_dir', help='Directory path for output.', required=True)
  parser_gcs_logs.add_argument(
      '-t', '--task_id', help='Download all the results for given task_id.')
  parser_gcs_logs.add_argument(
      '-r', '--request_id',
      help='Download all the results for given request_id.')
  parser_gcs_logs.add_argument(
      '-b', '--bucket',
      help='Alternate GCS bucket to download from. Must be in the following '
      'format gs://{BUCKET_NAME}/. Defaults to the BUCKET_NAME as specified '
      'in the config')
  parser_gcs_logs.add_argument(
      '-d', '--days_history', default=0, type=int,
      help='Number of days of history to to query results for', required=False)
  parser_gcs_logs.add_argument(
      '-i', '--instance_id',
      help='Instance ID used to run tasks/requests. You must provide an '
      'instance ID if the task/request was not processed on the same instance '
      'as your confing file.')
  # Server
  subparsers.add_parser('server', help='Run Turbinia Server')

  args = parser.parse_args()

  # Load the config before final logger setup so we can the find the path to the
  # log file.
  try:
    if args.config_file:
      config.LoadConfig(config_file=args.config_file)
    else:
      config.LoadConfig()
  except TurbiniaException as exception:
    print(
        'Could not load config file ({0!s}).\n{1:s}'.format(
            exception, config.CONFIG_MSG))
    sys.exit(1)

  if args.log_file:
    config.LOG_FILE = args.log_file
  if args.output_dir:
    config.OUTPUT_DIR = args.output_dir

  config.TURBINIA_COMMAND = args.command
  server_flags_set = args.server or args.command == 'server'
  worker_flags_set = args.command in ('psqworker', 'celeryworker')
  # Run logger setup again if we're running as a server or worker (or have a log
  # file explicitly set on the command line) to set a file-handler now that we
  # have the logfile path from the config.
  if server_flags_set or worker_flags_set or args.log_file:
    logger.setup()
  if args.quiet:
    log.setLevel(logging.ERROR)
  elif args.debug:
    log.setLevel(logging.DEBUG)
  else:
    log.setLevel(logging.INFO)

  # Enable tasks debugging for supported tasks
  if args.debug_tasks:
    config.DEBUG_TASKS = True

  if config.TASK_MANAGER == 'PSQ':
    from turbinia.lib import google_cloud
    from libcloudforensics.providers.gcp import forensics as gcp_forensics

  # Enable GCP Stackdriver Logging
  if config.STACKDRIVER_LOGGING and args.command in ('server', 'psqworker'):
    google_cloud.setup_stackdriver_handler(
        config.TURBINIA_PROJECT, args.command)

  log.info('Turbinia version: {0:s}'.format(__version__))

  # Do late import of other needed Turbinia modules.  This is needed because the
  # config is loaded by these modules at load time, and we want to wait to load
  # the config until after we parse the args so that we can use those arguments
  # to point to config paths.
  from turbinia import notify
  from turbinia import client as TurbiniaClientProvider
  from turbinia.client import TurbiniaCeleryClient
  from turbinia.worker import TurbiniaCeleryWorker
  from turbinia.worker import TurbiniaPsqWorker
  from turbinia.server import TurbiniaServer
  from turbinia import evidence
  from turbinia.message import TurbiniaRequest

  # Print out config if requested
  if args.command == 'config':
    if args.file_only:
      log.info('Config file path is {0:s}\n'.format(config.configSource))
      sys.exit(0)

    try:
      with open(config.configSource, "r") as f:
        print(f.read())
        sys.exit(0)
    except IOError as exception:
      log.info(
          "Failed to read config file {0:s}: {1!s}".format(
              config.configSource, exception))
      sys.exit(1)
  #sends test notification
  if args.command == 'testnotify':
    notify.sendmail(
        config.EMAIL_ADDRESS, 'Turbinia test notification',
        'This is a test notification')
    sys.exit(0)

  args.jobs_allowlist = [j.lower() for j in args.jobs_allowlist]
  args.jobs_denylist = [j.lower() for j in args.jobs_denylist]
  if args.jobs_allowlist and args.jobs_denylist:
    log.error(
        'A Job filter allowlist and denylist cannot be specified at the same '
        'time')
    sys.exit(1)

  # Read set set filter_patterns
  filter_patterns = []
  if (args.filter_patterns_file and
      not os.path.exists(args.filter_patterns_file)):
    log.error('Filter patterns file {0:s} does not exist.')
    sys.exit(1)
  elif args.filter_patterns_file:
    try:
      filter_patterns = open(args.filter_patterns_file).read().splitlines()
    except IOError as e:
      log.warning(
          'Cannot open file {0:s} [{1!s}]'.format(args.filter_patterns_file, e))

  # Read yara rules
  yara_rules = ''
  if (args.yara_rules_file and not os.path.exists(args.yara_rules_file)):
    log.error('Filter patterns file {0:s} does not exist.')
    sys.exit(1)
  elif args.yara_rules_file:
    try:
      yara_rules = open(args.yara_rules_file).read()
    except IOError as e:
      log.warning(
          'Cannot open file {0:s} [{1!s}]'.format(args.yara_rules_file, e))
      sys.exit(1)

  # Create Client object
  client = None
  if args.command not in ('psqworker', 'server'):
    client = TurbiniaClientProvider.get_turbinia_client()

  # Set zone/project to defaults if flags are not set, and also copy remote
  # disk if needed.
  if args.command in ('googleclouddisk', 'googleclouddiskrawembedded'):
    if not args.zone and config.TURBINIA_ZONE:
      args.zone = config.TURBINIA_ZONE
    elif not args.zone and not config.TURBINIA_ZONE:
      log.error('Turbinia zone must be set by --zone or in config')
      sys.exit(1)

    if not args.project and config.TURBINIA_PROJECT:
      args.project = config.TURBINIA_PROJECT
    elif not args.project and not config.TURBINIA_PROJECT:
      log.error('Turbinia project must be set by --project or in config')
      sys.exit(1)

    if ((args.project and args.project != config.TURBINIA_PROJECT) or
        (args.zone and args.zone != config.TURBINIA_ZONE)):
      new_disk = gcp_forensics.CreateDiskCopy(
          args.project, config.TURBINIA_PROJECT, None, config.TURBINIA_ZONE,
          disk_name=args.disk_name)
      args.disk_name = new_disk.name
      if args.copy_only:
        log.info('--copy_only specified, so not processing with Turbinia')
        sys.exit(0)

  # Set group id
  group_id = uuid.uuid4().hex
  log.error('HERE IN CTL')
  log.error(group_id)
  if (args.command == 'rawdisk' or args.command == 'directory' or
      args.command == 'compresseddirectory'):
    if (args.source and len(args.source) > 1 and len(args.source) != len(
        args.source_path)) or (args.name and len(args.name) > 1 and
                               len(args.name) != len(args.source_path)):
      log.error('Number of name/source args equal to one or source_path')
      sys.exit(1)
    # If there are more than one evidence we can't run all of them on a server
    if len(args.source_path) > 1 and args.server:
      log.error('Number of name/source args equal to one or source_path')
      sys.exit(1)
    for i in range(len(args.source_path)):
      source_path = args.source_path[i]
      if args.name:
        name = args.name[i] if args.name[i] else args.name[0]
      else:
        name = source_path
      if args.source:
        source = args.source[i] if args.source[i] else args.source[0]
      else:
        source = None
      process_evidence(
          args=args, source_path=source_path, name=name, source=source,
          group_id=group_id, filter_patterns=filter_patterns, client=client,
          yara_rules=yara_rules)

  elif args.command == 'psqworker':
    # Set up root logger level which is normally set by the psqworker command
    # which we are bypassing.
    logger.setup()
    worker = TurbiniaPsqWorker(
        jobs_denylist=args.jobs_denylist, jobs_allowlist=args.jobs_allowlist)
    worker.start()
  elif args.command == 'celeryworker':
    logger.setup()
    worker = TurbiniaCeleryWorker(
        jobs_denylist=args.jobs_denylist, jobs_allowlist=args.jobs_allowlist)
    worker.start()
  elif args.command == 'server':
    server = TurbiniaServer(
        jobs_denylist=args.jobs_denylist, jobs_allowlist=args.jobs_allowlist)
    server.start()
  elif args.command == 'status':
    region = config.TURBINIA_REGION
    if args.close_tasks:
      if args.user or args.request_id or args.task_id:
        print(
            client.close_tasks(
                instance=config.INSTANCE_ID, project=config.TURBINIA_PROJECT,
                region=region, request_id=args.request_id, task_id=args.task_id,
                user=args.user, requester=getpass.getuser()))
        sys.exit(0)
      else:
        log.info(
            '--close_tasks (-c) requires --user, --request_id, or/and --task_id'
        )
        sys.exit(1)

    if args.dump_json and (args.statistics or args.requests or args.workers):
      log.info(
          'The --dump_json flag is not compatible with --statistics, '
          '--reqeusts, or --workers flags')
      sys.exit(1)

    if args.statistics:
      print(
          client.format_task_statistics(
              instance=config.INSTANCE_ID, project=config.TURBINIA_PROJECT,
              region=region, days=args.days_history, task_id=args.task_id,
              request_id=args.request_id, user=args.user, csv=args.csv))
      sys.exit(0)

    if args.wait and args.request_id:
      client.wait_for_request(
          instance=config.INSTANCE_ID, project=config.TURBINIA_PROJECT,
          region=region, request_id=args.request_id, user=args.user,
          poll_interval=args.poll_interval)
    elif args.wait and not args.request_id:
      log.info(
          '--wait requires --request_id, which is not specified. '
          'turbiniactl will exit without waiting.')

    if args.requests:
      print(
          client.format_request_status(
              instance=config.INSTANCE_ID, project=config.TURBINIA_PROJECT,
              region=region, days=args.days_history,
              all_fields=args.all_fields))
      sys.exit(0)

    if args.workers:
      print(
          client.format_worker_status(
              instance=config.INSTANCE_ID, project=config.TURBINIA_PROJECT,
              region=region, days=args.days_history,
              all_fields=args.all_fields))
      sys.exit(0)

    if args.dump_json:
      output_json = True
    else:
      output_json = False
    print(
        client.format_task_status(
            instance=config.INSTANCE_ID, project=config.TURBINIA_PROJECT,
            region=region, days=args.days_history, task_id=args.task_id,
            request_id=args.request_id, user=args.user,
            all_fields=args.all_fields, full_report=args.full_report,
            priority_filter=args.priority_filter, output_json=output_json))
    sys.exit(0)
  elif args.command == 'listjobs':
    log.info('Available Jobs:')
    client.list_jobs()
  elif args.command == 'gcplogs':
    if not config.STACKDRIVER_LOGGING:
      log.error('Stackdriver logging must be enabled in order to use this.')
      sys.exit(1)
    if args.output_dir and not os.path.isdir(args.output_dir):
      log.error('Please provide a valid directory path.')
      sys.exit(1)
    query = None
    if args.query:
      query = args.query
    if args.worker_logs:
      if query:
        query = 'jsonPayload.origin="psqworker" {0:s}'.format(query)
      else:
        query = 'jsonPayload.origin="psqworker"'
    if args.server_logs:
      if query:
        query = 'jsonPayload.origin="server" {0:s}'.format(query)
      else:
        query = 'jsonPayload.origin="server"'
    google_cloud.get_logs(
        config.TURBINIA_PROJECT, args.output_dir, args.days_history, query)
  elif args.command == 'dumpgcs':
    if not config.GCS_OUTPUT_PATH and not args.bucket:
      log.error('GCS storage must be enabled in order to use this.')
      sys.exit(1)
    if not args.task_id and not args.request_id:
      log.error('You must specify one of task_id or request_id.')
      sys.exit(1)
    if not os.path.isdir(args.output_dir):
      log.error('Please provide a valid directory path.')
      sys.exit(1)

    gcs_bucket = args.bucket if args.bucket else config.GCS_OUTPUT_PATH
    instance_id = args.instance_id if args.instance_id else config.INSTANCE_ID

    try:
      task_data = client.get_task_data(
          instance=instance_id, days=args.days_history,
          project=config.TURBINIA_PROJECT, region=config.TURBINIA_REGION,
          task_id=args.task_id, request_id=args.request_id,
          function_name='gettasks')
      output_writer = GCSOutputWriter(
          gcs_bucket, local_output_dir=args.output_dir)
      if not task_data:
        log.error('No Tasks found for task/request ID')
        sys.exit(1)
      if args.task_id:
        log.info(
            'Downloading GCS files for task_id {0:s} to {1:s}.'.format(
                args.task_id, args.output_dir))
        for task in task_data:
          if task['id'] == args.task_id:
            if task['saved_paths']:
              output_writer.copy_from_gcs(task['saved_paths'])
      if args.request_id:
        log.info(
            'Downloading GCS files for request_id {0:s} to {1:s}.'.format(
                args.request_id, args.output_dir))
        paths = []
        for task in task_data:
          if task['saved_paths']:
            paths.extend(task['saved_paths'])
        output_writer.copy_from_gcs(paths)

    except TurbiniaException as exception:
      log.error('Failed to pull the data {0!s}'.format(exception))
  else:
    log.warning('Command {0!s} not implemented.'.format(args.command))
<<<<<<< HEAD
=======

  if evidence_ and not args.force_evidence:
    if config.SHARED_FILESYSTEM and evidence_.cloud_only:
      log.error(
          'The evidence type {0:s} is Cloud only, and this instance of '
          'Turbinia is not a cloud instance.'.format(evidence_.type))
      sys.exit(1)
    elif not config.SHARED_FILESYSTEM and evidence_.copyable:
      if os.path.exists(evidence_.local_path):
        output_manager = OutputManager()
        output_manager.setup(evidence_.type, request_id, remote_only=True)
        output_manager.save_evidence(evidence_)
      else:
        log.error(
            'The evidence local path does not exist: {0:s}. Please submit '
            'a new Request with a valid path.'.format(evidence_.local_path))
        sys.exit(1)
    elif not config.SHARED_FILESYSTEM and not evidence_.cloud_only:
      log.error(
          'The evidence type {0:s} cannot run on Cloud instances of '
          'Turbinia. Consider wrapping it in a '
          'GoogleCloudDiskRawEmbedded or other Cloud compatible '
          'object'.format(evidence_.type))
      sys.exit(1)

  # If we have evidence to process and we also want to run as a server, then
  # we'll just process the evidence directly rather than send it through the
  # PubSub frontend interface.  If we're not running as a server then we will
  # create a new TurbiniaRequest and send it over PubSub.
  request = None
  if evidence_ and args.server:
    server = TurbiniaServer()
    server.add_evidence(evidence_)
    server.start()
  elif evidence_:
    request = TurbiniaRequest(
        request_id=request_id, requester=getpass.getuser())
    request.evidence.append(evidence_)

    if args.decryption_keys:
      for credential in args.decryption_keys:
        try:
          credential_type, credential_data = credential.split('=')
        except ValueError as exception:
          log.error(
              'Could not parse credential [{0:s}] from decryption keys '
              '{1!s}: {2!s}'.format(
                  credential, args.decryption_keys, exception))
          sys.exit(1)
        evidence_.credentials.append((credential_type, credential_data))

    if args.recipe or args.recipe_path:
      if (args.jobs_denylist or args.jobs_allowlist or
          args.filter_patterns_file or args.yara_rules_file):
        log.error(
            'Specifying a recipe is incompatible with defining '
            'jobs allow/deny lists, yara rules or a patterns file separately.')
        sys.exit(1)

      if args.recipe_path:
        recipe_file = args.recipe_path
      else:
        recipe_file = os.path.join(config.RECIPE_FILE_DIR, args.recipe)
      if not os.path.exists(recipe_file) and not recipe_file.endswith('.yaml'):
        log.warning(
            'Could not find recipe file at {0:s}, checking for file '
            'with .yaml extension'.format(recipe_file))
        recipe_file = recipe_file + '.yaml'
      if not os.path.exists(recipe_file):
        log.error('Recipe file {0:s} could not be found. Exiting.')
        sys.exit(1)

      recipe_dict = recipe_helpers.load_recipe_from_file(
          recipe_file, not args.skip_recipe_validation)
      if not recipe_dict:
        sys.exit(1)
    else:
      recipe_dict = copy.deepcopy(recipe_helpers.DEFAULT_RECIPE)
      recipe_dict['globals']['debug_tasks'] = args.debug_tasks
      recipe_dict['globals']['filter_patterns'] = filter_patterns
      recipe_dict['globals']['jobs_denylist'] = args.jobs_denylist
      recipe_dict['globals']['jobs_allowlist'] = args.jobs_allowlist
      recipe_dict['globals']['yara_rules'] = yara_rules

    request.recipe = recipe_dict

    if args.dump_json:
      print(request.to_json().encode('utf-8'))
      sys.exit(0)
    else:
      log.info(
          'Creating request {0:s} with evidence {1:s}'.format(
              request.request_id, evidence_.name))
      log.info(
          'Run command "turbiniactl status -r {0:s}" to see the status of'
          ' this request and associated tasks'.format(request.request_id))
      client.send_request(request)

    if args.wait:
      log.info(
          'Waiting for request {0:s} to complete'.format(request.request_id))
      region = config.TURBINIA_REGION
      client.wait_for_request(
          instance=config.INSTANCE_ID, project=config.TURBINIA_PROJECT,
          region=region, request_id=request.request_id,
          poll_interval=args.poll_interval)
      print(
          client.format_task_status(
              instance=config.INSTANCE_ID, project=config.TURBINIA_PROJECT,
              region=region, request_id=request.request_id,
              all_fields=args.all_fields))

>>>>>>> a9b1e7d2
  log.info('Done.')
  sys.exit(0)


if __name__ == '__main__':
  main()<|MERGE_RESOLUTION|>--- conflicted
+++ resolved
@@ -944,121 +944,7 @@
       log.error('Failed to pull the data {0!s}'.format(exception))
   else:
     log.warning('Command {0!s} not implemented.'.format(args.command))
-<<<<<<< HEAD
-=======
-
-  if evidence_ and not args.force_evidence:
-    if config.SHARED_FILESYSTEM and evidence_.cloud_only:
-      log.error(
-          'The evidence type {0:s} is Cloud only, and this instance of '
-          'Turbinia is not a cloud instance.'.format(evidence_.type))
-      sys.exit(1)
-    elif not config.SHARED_FILESYSTEM and evidence_.copyable:
-      if os.path.exists(evidence_.local_path):
-        output_manager = OutputManager()
-        output_manager.setup(evidence_.type, request_id, remote_only=True)
-        output_manager.save_evidence(evidence_)
-      else:
-        log.error(
-            'The evidence local path does not exist: {0:s}. Please submit '
-            'a new Request with a valid path.'.format(evidence_.local_path))
-        sys.exit(1)
-    elif not config.SHARED_FILESYSTEM and not evidence_.cloud_only:
-      log.error(
-          'The evidence type {0:s} cannot run on Cloud instances of '
-          'Turbinia. Consider wrapping it in a '
-          'GoogleCloudDiskRawEmbedded or other Cloud compatible '
-          'object'.format(evidence_.type))
-      sys.exit(1)
-
-  # If we have evidence to process and we also want to run as a server, then
-  # we'll just process the evidence directly rather than send it through the
-  # PubSub frontend interface.  If we're not running as a server then we will
-  # create a new TurbiniaRequest and send it over PubSub.
-  request = None
-  if evidence_ and args.server:
-    server = TurbiniaServer()
-    server.add_evidence(evidence_)
-    server.start()
-  elif evidence_:
-    request = TurbiniaRequest(
-        request_id=request_id, requester=getpass.getuser())
-    request.evidence.append(evidence_)
-
-    if args.decryption_keys:
-      for credential in args.decryption_keys:
-        try:
-          credential_type, credential_data = credential.split('=')
-        except ValueError as exception:
-          log.error(
-              'Could not parse credential [{0:s}] from decryption keys '
-              '{1!s}: {2!s}'.format(
-                  credential, args.decryption_keys, exception))
-          sys.exit(1)
-        evidence_.credentials.append((credential_type, credential_data))
-
-    if args.recipe or args.recipe_path:
-      if (args.jobs_denylist or args.jobs_allowlist or
-          args.filter_patterns_file or args.yara_rules_file):
-        log.error(
-            'Specifying a recipe is incompatible with defining '
-            'jobs allow/deny lists, yara rules or a patterns file separately.')
-        sys.exit(1)
-
-      if args.recipe_path:
-        recipe_file = args.recipe_path
-      else:
-        recipe_file = os.path.join(config.RECIPE_FILE_DIR, args.recipe)
-      if not os.path.exists(recipe_file) and not recipe_file.endswith('.yaml'):
-        log.warning(
-            'Could not find recipe file at {0:s}, checking for file '
-            'with .yaml extension'.format(recipe_file))
-        recipe_file = recipe_file + '.yaml'
-      if not os.path.exists(recipe_file):
-        log.error('Recipe file {0:s} could not be found. Exiting.')
-        sys.exit(1)
-
-      recipe_dict = recipe_helpers.load_recipe_from_file(
-          recipe_file, not args.skip_recipe_validation)
-      if not recipe_dict:
-        sys.exit(1)
-    else:
-      recipe_dict = copy.deepcopy(recipe_helpers.DEFAULT_RECIPE)
-      recipe_dict['globals']['debug_tasks'] = args.debug_tasks
-      recipe_dict['globals']['filter_patterns'] = filter_patterns
-      recipe_dict['globals']['jobs_denylist'] = args.jobs_denylist
-      recipe_dict['globals']['jobs_allowlist'] = args.jobs_allowlist
-      recipe_dict['globals']['yara_rules'] = yara_rules
-
-    request.recipe = recipe_dict
-
-    if args.dump_json:
-      print(request.to_json().encode('utf-8'))
-      sys.exit(0)
-    else:
-      log.info(
-          'Creating request {0:s} with evidence {1:s}'.format(
-              request.request_id, evidence_.name))
-      log.info(
-          'Run command "turbiniactl status -r {0:s}" to see the status of'
-          ' this request and associated tasks'.format(request.request_id))
-      client.send_request(request)
-
-    if args.wait:
-      log.info(
-          'Waiting for request {0:s} to complete'.format(request.request_id))
-      region = config.TURBINIA_REGION
-      client.wait_for_request(
-          instance=config.INSTANCE_ID, project=config.TURBINIA_PROJECT,
-          region=region, request_id=request.request_id,
-          poll_interval=args.poll_interval)
-      print(
-          client.format_task_status(
-              instance=config.INSTANCE_ID, project=config.TURBINIA_PROJECT,
-              region=region, request_id=request.request_id,
-              all_fields=args.all_fields))
-
->>>>>>> a9b1e7d2
+
   log.info('Done.')
   sys.exit(0)
 
