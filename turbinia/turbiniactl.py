#!/usr/bin/env python
#
# Copyright 2017 Google Inc.
#
# Licensed under the Apache License, Version 2.0 (the "License");
# you may not use this file except in compliance with the License.
# You may obtain a copy of the License at
#
#      http://www.apache.org/licenses/LICENSE-2.0
#
# Unless required by applicable law or agreed to in writing, software
# distributed under the License is distributed on an "AS IS" BASIS,
# WITHOUT WARRANTIES OR CONDITIONS OF ANY KIND, either express or implied.
# See the License for the specific language governing permissions and
# limitations under the License.
"""Command line interface for Turbinia."""
# pylint: disable=bad-indentation

from __future__ import print_function
from __future__ import unicode_literals

import argparse
import getpass
import logging
import os
import sys

from turbinia.client import TurbiniaClient
from turbinia.client import TurbiniaCeleryClient
from turbinia.client import TurbiniaServer
from turbinia.client import TurbiniaCeleryWorker
from turbinia.client import TurbiniaPsqWorker
from turbinia import config
from turbinia.config import logger
from turbinia import evidence
from turbinia import __version__
from turbinia.message import TurbiniaRequest
from turbinia.workers import Priority

log = logging.getLogger('turbinia')
logger.setup()


def csv_list(string):
  """Helper method for having CSV argparse types.

  Args:
    string(str): Comma separated string to parse.

  Returns:
    list[str]: The parsed strings.
  """
  return string.split(',')


def main():
  """Main function for turbiniactl"""
  # TODO(aarontp): Allow for single run mode when
  # by specifying evidence which will also terminate the task manager after
  # evidence has been processed.
  parser = argparse.ArgumentParser()
  parser.add_argument(
      '-q', '--quiet', action='store_true', help='Show minimal output')
  parser.add_argument(
      '-v', '--verbose', action='store_true', help='Show verbose output',
      default=True)
  parser.add_argument(
      '-d', '--debug', action='store_true', help='Show debug output',
      default=False)
  parser.add_argument(
      '-a', '--all_fields', action='store_true',
      help='Show all task status fields in output', required=False)
  parser.add_argument(
      '-f', '--force_evidence', action='store_true',
      help='Force evidence processing request in potentially unsafe conditions',
      required=False)
  parser.add_argument('-o', '--output_dir', help='Directory path for output')
  parser.add_argument('-L', '--log_file', help='Log file')
  parser.add_argument(
      '-r', '--request_id', help='Create new requests with this Request ID',
      required=False)
  parser.add_argument(
      '-R', '--run_local', action='store_true',
      help='Run completely locally without any server or other infrastructure. '
      'This can be used to run one-off Tasks to process data locally.')
  parser.add_argument(
      '-S', '--server', action='store_true',
      help='Run Turbinia Server indefinitely')
  parser.add_argument(
      '-V', '--version', action='version', version=__version__,
      help='Show the version')
  parser.add_argument(
      '-D', '--dump_json', action='store_true',
      help='Dump JSON output of Turbinia Request instead of sending it')
  parser.add_argument(
      '-F', '--filter_patterns_file',
      help='A file containing newline separated string patterns to filter '
      'text based evidence files with (in extended grep regex format). '
      'This filtered output will be in addition to the complete output')
  parser.add_argument(
      '-j', '--jobs_whitelist', default=[], type=csv_list,
      help='A whitelist for Jobs that will be allowed to run (in CSV format, '
      'no spaces). This will not force them to run if they are not configured '
      'to. This is applied both at server start time and when the client makes '
      'a processing request. When applied at server start time the change is '
      'persistent while the server is running.  When applied by the client, it '
      'will only affect that processing request.')
  parser.add_argument(
      '-J', '--jobs_blacklist', default=[], type=csv_list,
      help='A blacklist for Jobs we will not allow to run.  See '
      '--jobs_whitelist help for details on format and when it is applied.')
  parser.add_argument(
      '-p', '--poll_interval', default=60, type=int,
      help='Number of seconds to wait between polling for task state info')
  parser.add_argument(
      '-t', '--task',
      help='The name of a single Task to run locally (must be used with '
      '--run_local.')
  parser.add_argument(
      '-w', '--wait', action='store_true',
      help='Wait to exit until all tasks for the given request have completed')

  subparsers = parser.add_subparsers(
      dest='command', title='Commands', metavar='<command>')

  # TODO(aarontp): Find better way to specify these that allows for multiple
  # pieces of evidence to be submitted. Maybe automagically create different
  # commands based on introspection of evidence objects?
  # RawDisk
  parser_rawdisk = subparsers.add_parser(
      'rawdisk', help='Process RawDisk as Evidence')
  parser_rawdisk.add_argument(
      '-l', '--local_path', help='Local path to the evidence', required=True)
  parser_rawdisk.add_argument(
      '-P', '--mount_partition', default=1, type=int,
      help='The partition number to use when mounting this disk.  Defaults to '
      'the entire raw disk.  Only affects mounting, and not what gets '
      'processed.')
  parser_rawdisk.add_argument(
      '-s', '--source', help='Description of the source of the evidence',
      required=False)
  parser_rawdisk.add_argument(
      '-n', '--name', help='Descriptive name of the evidence', required=False)

  # Parser options for APFS Disk Evidence type
  parser_apfs = subparsers.add_parser(
      'apfs', help='Process APFSEncryptedDisk as Evidence')
  parser_apfs.add_argument(
      '-l', '--local_path', help='Local path to the encrypted APFS evidence',
      required=True)
  parser_apfs.add_argument(
      '-r', '--recovery_key', help='Recovery key for the APFS evidence.  '
      'Either recovery key or password must be specified.', required=False)
  parser_apfs.add_argument(
      '-p', '--password', help='Password for the APFS evidence.  '
      'If a recovery key is specified concurrently, password will be ignored.',
      required=False)
  parser_apfs.add_argument(
      '-s', '--source', help='Description of the source of the evidence',
      required=False)
  parser_apfs.add_argument(
      '-n', '--name', help='Descriptive name of the evidence', required=False)

  # Parser options for Bitlocker Disk Evidence type
  parser_bitlocker = subparsers.add_parser(
      'bitlocker', help='Process Bitlocker Disk as Evidence')
  parser_bitlocker.add_argument(
      '-l', '--local_path',
      help='Local path to the encrypted Bitlocker evidence', required=True)
  parser_bitlocker.add_argument(
      '-r', '--recovery_key', help='Recovery key for the Bitlocker evidence.  '
      'Either recovery key or password must be specified.', required=False)
  parser_bitlocker.add_argument(
      '-p', '--password', help='Password for the Bitlocker evidence.  '
      'If a recovery key is specified concurrently, password will be ignored.',
      required=False)
  parser_bitlocker.add_argument(
      '-s', '--source', help='Description of the source of the evidence',
      required=False)
  parser_bitlocker.add_argument(
      '-n', '--name', help='Descriptive name of the evidence', required=False)

  # Parser options for Google Cloud Disk Evidence type
  parser_googleclouddisk = subparsers.add_parser(
      'googleclouddisk',
      help='Process Google Cloud Persistent Disk as Evidence')
  parser_googleclouddisk.add_argument(
      '-d', '--disk_name', help='Google Cloud name for disk', required=True)
  parser_googleclouddisk.add_argument(
      '-p', '--project', help='Project that the disk is associated with',
      required=True)
  parser_googleclouddisk.add_argument(
      '-P', '--mount_partition', default=0, type=int,
      help='The partition number to use when mounting this disk.  Defaults to '
      'the entire raw disk.  Only affects mounting, and not what gets '
      'processed.')
  parser_googleclouddisk.add_argument(
      '-z', '--zone', help='Geographic zone the disk exists in', required=True)
  parser_googleclouddisk.add_argument(
      '-s', '--source', help='Description of the source of the evidence',
      required=False)
  parser_googleclouddisk.add_argument(
      '-n', '--name', help='Descriptive name of the evidence', required=False)

  # Parser options for Google Cloud Persistent Disk Embedded Raw Image
  parser_googleclouddiskembedded = subparsers.add_parser(
      'googleclouddiskembedded',
      help='Process Google Cloud Persistent Disk with an embedded raw disk '
      'image as Evidence')
  parser_googleclouddiskembedded.add_argument(
      '-e', '--embedded_path',
      help='Path within the Persistent Disk that points to the raw image file',
      required=True)
  parser_googleclouddiskembedded.add_argument(
      '-d', '--disk_name', help='Google Cloud name for disk', required=True)
  parser_googleclouddiskembedded.add_argument(
      '-p', '--project', help='Project that the disk is associated with',
      required=True)
  parser_googleclouddiskembedded.add_argument(
      '-P', '--mount_partition', default=0, type=int,
      help='The partition number to use when mounting this disk.  Defaults to '
      'the entire raw disk.  Only affects mounting, and not what gets '
      'processed.')
  parser_googleclouddiskembedded.add_argument(
      '-z', '--zone', help='Geographic zone the disk exists in', required=True)
  parser_googleclouddiskembedded.add_argument(
      '-s', '--source', help='Description of the source of the evidence',
      required=False)
  parser_googleclouddiskembedded.add_argument(
      '-n', '--name', help='Descriptive name of the evidence', required=False)

  # RawMemory
  parser_rawmemory = subparsers.add_parser(
      'rawmemory', help='Process RawMemory as Evidence')
  parser_rawmemory.add_argument(
      '-l', '--local_path', help='Local path to the evidence', required=True)
  parser_rawmemory.add_argument(
      '-P', '--profile', help='Profile to use with Volatility', required=True)
  parser_rawmemory.add_argument(
      '-n', '--name', help='Descriptive name of the evidence', required=False)
  parser_rawmemory.add_argument(
      '-m', '--module_list', type=csv_list,
      help='Volatility module(s) to execute', required=True)

  # Parser options for Directory evidence type
  parser_directory = subparsers.add_parser(
      'directory', help='Process a directory as Evidence')
  parser_directory.add_argument(
      '-l', '--local_path', help='Local path to the evidence', required=True)
  parser_directory.add_argument(
      '-s', '--source', help='Description of the source of the evidence',
      required=False)
  parser_directory.add_argument(
      '-n', '--name', help='Descriptive name of the evidence', required=False)

  # Parser options for ChromiumProfile evidence type
  parser_hindsight = subparsers.add_parser(
      'hindsight', help='Process ChromiumProfile as Evidence')
  parser_hindsight.add_argument(
      '-l', '--local_path', help='Local path to the evidence', required=True)
  parser_hindsight.add_argument(
      '-f', '--format', help='Output format (xlsx, sqlite, jsonl)',
      required=True)
  parser_hindsight.add_argument(
      '-b', '--browser_type', help='The type of browser the input files belong'
      'to(Chrome, Brave)', required=True)
  parser_hindsight.add_argument(
      '-n', '--name', help='Descriptive name of the evidence', required=False)

  # List Jobs
  subparsers.add_parser(
      'listjobs',
      help='List all available Jobs. These Job names can be used by '
      '--jobs_whitelist and --jobs_blacklist')

  # PSQ Worker
  parser_psqworker = subparsers.add_parser('psqworker', help='Run PSQ worker')
  parser_psqworker.add_argument(
      '-S', '--single_threaded', action='store_true',
      help='Run PSQ Worker in a single thread', required=False)

  # Celery Worker
  subparsers.add_parser('celeryworker', help='Run Celery worker')

  # Parser options for Turbinia status command
  parser_status = subparsers.add_parser(
      'status', help='Get Turbinia Task status')
  parser_status.add_argument(
      '-c', '--close_tasks', action='store_true',
      help='Close tasks based on Request ID or Task ID', required=False)
  parser_status.add_argument(
      '-d', '--days_history', default=0, type=int,
      help='Number of days of history to show', required=False)
  parser_status.add_argument(
      '-f', '--force', help='Gatekeeper for --close_tasks', action='store_true',
      required=False)
  parser_status.add_argument(
      '-r', '--request_id', help='Show tasks with this Request ID',
      required=False)
  parser_status.add_argument(
      '-p', '--priority_filter', default=Priority.HIGH, type=int,
      required=False,
      help='This sets what report sections are shown in full detail in '
      'report output.  Any tasks that have set a report_priority value '
      'equal to or lower than this setting will be shown in full detail, and '
      'tasks with a higher value will only have a summary shown.  To see all '
      'tasks report output in full detail, set --priority_filter=100')
  parser_status.add_argument(
      '-R', '--full_report',
      help='Generate full markdown report instead of just a summary',
      action='store_true', required=False)
  parser_status.add_argument(
      '-t', '--task_id', help='Show task for given Task ID', required=False)
  parser_status.add_argument(
      '-u', '--user', help='Show task for given user', required=False)

  # Server
  subparsers.add_parser('server', help='Run Turbinia Server')

  args = parser.parse_args()
  if args.quiet:
    log.setLevel(logging.ERROR)
  elif args.debug:
    log.setLevel(logging.DEBUG)
  else:
    log.setLevel(logging.INFO)

  log.info('Turbinia version: {0:s}'.format(__version__))

  if args.jobs_whitelist and args.jobs_blacklist:
    log.error(
        'A Job filter whitelist and blacklist cannot be specified at the same '
        'time')
    sys.exit(1)

  filter_patterns = None
  if (args.filter_patterns_file and
      not os.path.exists(args.filter_patterns_file)):
    log.error('Filter patterns file {0:s} does not exist.')
    sys.exit(1)
  elif args.filter_patterns_file:
    try:
      filter_patterns = open(args.filter_patterns_file).read().splitlines()
    except IOError as e:
      log.warning(
          'Cannot open file {0:s} [{1!s}]'.format(args.filter_patterns_file, e))

  # Client
  config.LoadConfig()
  if args.command not in ('psqworker', 'server'):
    if config.TASK_MANAGER.lower() == 'celery':
      client = TurbiniaCeleryClient()
    elif args.run_local:
      client = TurbiniaClient(run_local=True)
    else:
      client = TurbiniaClient()
  else:
    client = None

  server_flags_set = args.server or args.command == 'server'
  worker_flags_set = args.command in ('psqworker', 'celeryworker')
  if args.run_local and (server_flags_set or worker_flags_set):
    log.error('--run_local flag is not compatible with server/worker flags')
    sys.exit(1)

  if args.run_local and not args.task:
    log.error('--run_local flag requires --task flag')
    sys.exit(1)

  if args.output_dir:
    config.OUTPUT_DIR = args.output_dir
  if args.log_file:
    config.LOG_FILE = args.log_file

  evidence_ = None
  is_cloud_disk = False
  if args.command == 'rawdisk':
    args.name = args.name if args.name else args.local_path
    local_path = os.path.abspath(args.local_path)
    evidence_ = evidence.RawDisk(
        name=args.name, local_path=local_path,
        mount_partition=args.mount_partition, source=args.source)
  elif args.command == 'apfs':
    if not args.password and not args.recovery_key:
      log.error('Neither recovery key nor password is specified.')
      sys.exit(1)
    args.name = args.name if args.name else args.local_path
    local_path = os.path.abspath(args.local_path)
    evidence_ = evidence.APFSEncryptedDisk(
        name=args.name, local_path=local_path, recovery_key=args.recovery_key,
        password=args.password, source=args.source)
  elif args.command == 'bitlocker':
    if not args.password and not args.recovery_key:
      log.error('Neither recovery key nor password is specified.')
      sys.exit(1)
    args.name = args.name if args.name else args.local_path
    local_path = os.path.abspath(args.local_path)
    evidence_ = evidence.BitlockerDisk(
        name=args.name, local_path=local_path, recovery_key=args.recovery_key,
        password=args.password, source=args.source)
  elif args.command == 'directory':
    args.name = args.name if args.name else args.local_path
    local_path = os.path.abspath(args.local_path)
    evidence_ = evidence.Directory(
        name=args.name, local_path=local_path, source=args.source)
  elif args.command == 'googleclouddisk':
    is_cloud_disk = True
    args.name = args.name if args.name else args.disk_name
    evidence_ = evidence.GoogleCloudDisk(
        name=args.name, disk_name=args.disk_name, project=args.project,
        mount_partition=args.mount_partition, zone=args.zone,
        source=args.source)
  elif args.command == 'googleclouddiskembedded':
    is_cloud_disk = True
    args.name = args.name if args.name else args.disk_name
    evidence_ = evidence.GoogleCloudDiskRawEmbedded(
        name=args.name, disk_name=args.disk_name,
        embedded_path=args.embedded_path, mount_partition=args.mount_partition,
        project=args.project, zone=args.zone, source=args.source)
<<<<<<< HEAD
  elif args.command == 'hindsight':
    if args.format not in ['xlsx', 'sqlite', 'jsonl']:
      log.error('Invalid output format.')
      sys.exit(1)
    if args.browser_type not in ['Chrome', 'Brave']:
      log.error('Broser type not supported.')
      sys.exit(1)
    args.name = args.name if args.name else args.local_path
    local_path = os.path.abspath(args.local_path)
    evidence_ = evidence.ChromiumProfile(
        name=args.name, local_path=local_path, output_format=args.format,
        browser_type=args.browser_type)
=======
  elif args.command == 'rawmemory':
    args.name = args.name if args.name else args.local_path
    local_path = os.path.abspath(args.local_path)
    evidence_ = evidence.RawMemory(
        name=args.name, local_path=local_path, profile=args.profile,
        module_list=args.module_list)
>>>>>>> 24b169bb
  elif args.command == 'psqworker':
    # Set up root logger level which is normally set by the psqworker command
    # which we are bypassing.
    logger.setup()
    worker = TurbiniaPsqWorker()
    worker.start()
  elif args.command == 'celeryworker':
    logger.setup()
    worker = TurbiniaCeleryWorker()
    worker.start()
  elif args.command == 'server':
    server = TurbiniaServer(
        jobs_blacklist=args.jobs_blacklist, jobs_whitelist=args.jobs_whitelist)
    server.start()
  elif args.command == 'status':
    region = config.TURBINIA_REGION
    if args.close_tasks:
      if args.user or args.request_id or args.task_id:
        print(
            client.close_tasks(
                instance=config.INSTANCE_ID, project=config.TURBINIA_PROJECT,
                region=region, request_id=args.request_id, task_id=args.task_id,
                user=args.user, requester=getpass.getuser()))
        sys.exit(0)
      else:
        log.info(
            '--close_tasks (-c) requires --user, --request_id, or/and --task_id'
        )
        sys.exit(1)

    if args.wait and args.request_id:
      client.wait_for_request(
          instance=config.INSTANCE_ID, project=config.TURBINIA_PROJECT,
          region=region, request_id=args.request_id, user=args.user,
          poll_interval=args.poll_interval)
    elif args.wait and not args.request_id:
      log.info(
          '--wait requires --request_id, which is not specified. '
          'turbiniactl will exit without waiting.')

    print(
        client.format_task_status(
            instance=config.INSTANCE_ID, project=config.TURBINIA_PROJECT,
            region=region, days=args.days_history, task_id=args.task_id,
            request_id=args.request_id, user=args.user,
            all_fields=args.all_fields, full_report=args.full_report,
            priority_filter=args.priority_filter))
  elif args.command == 'listjobs':
    log.info('Available Jobs:')
    client.list_jobs()
  else:
    log.warning('Command {0:s} not implemented.'.format(args.command))

  if evidence_ and not args.force_evidence:
    if config.SHARED_FILESYSTEM and evidence_.cloud_only:
      log.error(
          'The evidence type {0:s} is Cloud only, and this instance of '
          'Turbinia is not a cloud instance.'.format(evidence_.type))
      sys.exit(1)
    elif not config.SHARED_FILESYSTEM and not evidence_.cloud_only:
      log.error(
          'The evidence type {0:s} cannot run on Cloud instances of '
          'Turbinia. Consider wrapping it in a '
          'GoogleCloudDiskRawEmbedded or other Cloud compatible '
          'object'.format(evidence_.type))
      sys.exit(1)

  if is_cloud_disk and evidence_.project != config.TURBINIA_PROJECT:
    msg = (
        'Turbinia project {0:s} is different from evidence project {1:s}. '
        'This processing request will fail unless the Turbinia service '
        'account has permissions to this project.'.format(
            config.TURBINIA_PROJECT, evidence_.project))
    if args.force_evidence:
      log.warning(msg)
    else:
      msg += ' Use --force_evidence if you are sure you want to do this.'
      log.error(msg)
      sys.exit(1)

  # If we have evidence to process and we also want to run as a server, then
  # we'll just process the evidence directly rather than send it through the
  # PubSub frontend interface.  If we're not running as a server then we will
  # create a new TurbiniaRequest and send it over PubSub.
  request = None
  if evidence_ and args.server:
    server = TurbiniaServer()
    server.add_evidence(evidence_)
    server.start()
  elif evidence_:
    request = TurbiniaRequest(
        request_id=args.request_id, requester=getpass.getuser())
    request.evidence.append(evidence_)
    if filter_patterns:
      request.recipe['filter_patterns'] = filter_patterns
    if args.jobs_blacklist:
      request.recipe['jobs_blacklist'] = args.jobs_blacklist
    if args.jobs_whitelist:
      request.recipe['jobs_whitelist'] = args.jobs_whitelist
    if args.dump_json:
      print(request.to_json().encode('utf-8'))
      sys.exit(0)
    else:
      log.info(
          'Creating request {0:s} with evidence {1:s}'.format(
              request.request_id, evidence_.name))
      log.info(
          'Run command "turbiniactl status -r {0:s}" to see the status of'
          ' this request and associated tasks'.format(request.request_id))
      if not args.run_local:
        client.send_request(request)
      else:
        log.debug('--run_local specified so not sending request to server')

    if args.wait:
      log.info(
          'Waiting for request {0:s} to complete'.format(request.request_id))
      region = config.TURBINIA_REGION
      client.wait_for_request(
          instance=config.INSTANCE_ID, project=config.TURBINIA_PROJECT,
          region=region, request_id=request.request_id,
          poll_interval=args.poll_interval)
      print(
          client.format_task_status(
              instance=config.INSTANCE_ID, project=config.TURBINIA_PROJECT,
              region=region, request_id=request.request_id,
              all_fields=args.all_fields))

  if args.run_local and not evidence_:
    log.error('Evidence must be specified if using --run_local')
    sys.exit(1)
  if args.run_local and evidence_.cloud_only:
    log.error('--run_local cannot be used with Cloud only Evidence types')
    sys.exit(1)
  if args.run_local and evidence_:
    result = client.run_local_task(args.task, request)
    log.info('Task execution result: {0:s}'.format(result))

  log.info('Done.')
  sys.exit(0)


if __name__ == '__main__':
  main()<|MERGE_RESOLUTION|>--- conflicted
+++ resolved
@@ -417,8 +417,7 @@
         name=args.name, disk_name=args.disk_name,
         embedded_path=args.embedded_path, mount_partition=args.mount_partition,
         project=args.project, zone=args.zone, source=args.source)
-<<<<<<< HEAD
-  elif args.command == 'hindsight':
+   elif args.command == 'hindsight':
     if args.format not in ['xlsx', 'sqlite', 'jsonl']:
       log.error('Invalid output format.')
       sys.exit(1)
@@ -430,15 +429,14 @@
     evidence_ = evidence.ChromiumProfile(
         name=args.name, local_path=local_path, output_format=args.format,
         browser_type=args.browser_type)
-=======
   elif args.command == 'rawmemory':
     args.name = args.name if args.name else args.local_path
     local_path = os.path.abspath(args.local_path)
     evidence_ = evidence.RawMemory(
         name=args.name, local_path=local_path, profile=args.profile,
         module_list=args.module_list)
->>>>>>> 24b169bb
-  elif args.command == 'psqworker':
+
+    elif args.command == 'psqworker':
     # Set up root logger level which is normally set by the psqworker command
     # which we are bypassing.
     logger.setup()
