--- conflicted
+++ resolved
@@ -733,7 +733,6 @@
     request = TurbiniaRequest(
         request_id=request_id, requester=getpass.getuser())
     request.evidence.append(evidence_)
-<<<<<<< HEAD
 
     if args.recipe:
       if args.jobs_denylist or args.jobs_allowlist:
@@ -754,34 +753,6 @@
       if args.jobs_denylist:
         request.recipe['jobs_denylist'] = args.jobs_denylist
       if args.jobs_allowlist:
-        request.recipe['jobs_allowlist'] = args.jobs_allowlist
-      if yara_rules:
-        request.recipe['yara_rules'] = yara_rules
-      if args.debug_tasks:
-        request.recipe['debug_tasks'] = args.debug_tasks
-
-=======
-    if filter_patterns:
-      request.recipe['filter_patterns'] = filter_patterns
-    if args.jobs_denylist:
-      request.recipe['jobs_denylist'] = args.jobs_denylist
-    if args.jobs_allowlist:
-      request.recipe['jobs_allowlist'] = args.jobs_allowlist
-    if yara_rules:
-      request.recipe['yara_rules'] = yara_rules
-    if args.debug_tasks:
-      request.recipe['debug_tasks'] = args.debug_tasks
-    if args.recipe_config:
-      for pair in args.recipe_config:
-        try:
-          key, value = pair.split('=')
-        except ValueError as exception:
-          log.error(
-              'Could not parse key=value pair [{0:s}] from recipe config '
-              '{1!s}: {2!s}'.format(pair, args.recipe_config, exception))
-          sys.exit(1)
-        request.recipe[key] = value
->>>>>>> faae6632
     if args.dump_json:
       print(request.to_json().encode('utf-8'))
       sys.exit(0)
