--- conflicted
+++ resolved
@@ -27,11 +27,7 @@
 
 from turbinia import config
 from turbinia.config import logger
-<<<<<<< HEAD
 from turbinia.lib import libcloudforensics
-from turbinia import evidence
-=======
->>>>>>> 673164b5
 from turbinia import __version__
 
 log = logging.getLogger('turbinia')
@@ -196,13 +192,9 @@
   parser_googleclouddisk.add_argument(
       '-d', '--disk_name', help='Google Cloud name for disk', required=True)
   parser_googleclouddisk.add_argument(
-<<<<<<< HEAD
       '-p', '--project', help='Project that the disk to process is associated '
       'with. If this is different from the project that Turbinia is running '
       'in, it will be copied to the Turbinia project.', required=True)
-=======
-      '-p', '--project', help='Project that the disk is associated with')
->>>>>>> 673164b5
   parser_googleclouddisk.add_argument(
       '-P', '--mount_partition', default=0, type=int,
       help='The partition number to use when mounting this disk.  Defaults to '
@@ -228,13 +220,9 @@
   parser_googleclouddiskembedded.add_argument(
       '-d', '--disk_name', help='Google Cloud name for disk', required=True)
   parser_googleclouddiskembedded.add_argument(
-<<<<<<< HEAD
       '-p', '--project', help='Project that the disk to process is associated '
       'with. If this is different from the project that Turbinia is running '
       'in, it will be copied to the Turbinia project.', required=True)
-=======
-      '-p', '--project', help='Project that the disk is associated with')
->>>>>>> 673164b5
   parser_googleclouddiskembedded.add_argument(
       '-P', '--mount_partition', default=0, type=int,
       help='The partition number to use when mounting this disk.  Defaults to '
@@ -438,7 +426,8 @@
     log.error('--run_local flag requires --task flag')
     sys.exit(1)
 
-  # Set zone/project to defaults if flags are not set
+  # Set zone/project to defaults if flags are not set, and also copy remote
+  # disk if needed.
   if args.command in ('googleclouddisk', 'googleclouddiskrawembedded'):
     if not args.zone and config.TURBINIA_ZONE:
       args.zone = config.TURBINIA_ZONE
@@ -452,17 +441,13 @@
       log.error('Turbinia project must be set by --project or in config')
       sys.exit(1)
 
-<<<<<<< HEAD
-  if args.command in ('googleclouddisk', 'googleclouddiskrawembedded'):
     if args.project and args.project != config.TURBINIA_PROJECT:
       new_disk = libcloudforensics.create_disk_copy(
           args.project, config.TURBINIA_PROJECT, None, config.TURBINIA_ZONE,
           args.disk_name)
       args.disk_name = new_disk.name
 
-=======
   # Start Evidence configuration
->>>>>>> 673164b5
   evidence_ = None
   if args.command == 'rawdisk':
     args.name = args.name if args.name else args.local_path
