--- conflicted
+++ resolved
@@ -945,40 +945,12 @@
           raise TurbiniaException(msg)
         evidence_.credentials.append((credential_type, credential_data))
 
-<<<<<<< HEAD
     # Recipe pre-condition checks.
     recipe_helpers.validate_recipe_conditions(args)
     if not hasattr(args, 'skip_recipe_validation'):
       skip_recipe_validation = False
     else:
       skip_recipe_validation = args.skip_recipe_validation
-=======
-      # Find the recipe file with the following precedence:
-      #   1. An absolute path to a recipe file provided with --recipe_path.
-      #   2. A combination of the RECIPE_FILE_DIR config option and the
-      #     --recipe flag.
-      #   3. A combination of the packaged recipe dir (turbinia/config/recipes)
-      #     and the --recipe flag.
-      if args.recipe_path:
-        recipe_file = args.recipe_path
-      elif hasattr(config, 'RECIPE_FILE_DIR') and config.RECIPE_FILE_DIR:
-        recipe_file = os.path.join(config.RECIPE_FILE_DIR, args.recipe)
-      else:
-        recipe_dir = os.path.realpath(__file__)
-        recipe_dir = os.path.dirname(recipe_dir)
-        recipe_dir = os.path.join(recipe_dir, 'config', 'recipes')
-        recipe_file = os.path.join(recipe_dir, args.recipe)
-
-      if not os.path.exists(recipe_file) and not recipe_file.endswith('.yaml'):
-        log.warning(
-            'Could not find recipe file at {0:s}, checking for file '
-            'with .yaml extension'.format(recipe_file))
-        recipe_file = recipe_file + '.yaml'
-      if not os.path.exists(recipe_file):
-        msg = 'Recipe file {0:s} could not be found. Exiting.'.format(
-            recipe_file)
-        raise TurbiniaException(msg)
->>>>>>> dea41e90
 
     if args.recipe or args.recipe_path:
       # Load the specified recipe.
