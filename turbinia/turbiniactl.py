--- conflicted
+++ resolved
@@ -967,19 +967,6 @@
       msg = ('Expected a recipe name (-I) or path (-P) but found both.')
       raise TurbiniaException(msg)
 
-<<<<<<< HEAD
-    if args.recipe or args.recipe_path:
-      # Load the specified recipe.
-      recipe_dict = client.create_recipe(
-          debug_tasks=args.debug_tasks, filter_patterns=filter_patterns,
-          group_id=group_id, jobs_allowlist=args.jobs_allowlist,
-          jobs_denylist=args.jobs_denylist,
-          recipe_name=args.recipe if args.recipe else args.recipe_path,
-          sketch_id=None, skip_recipe_validation=args.skip_recipe_validation,
-          yara_rules=yara_rules, group_name=group_name, reason=reason,
-          all_args=all_args)
-      request.recipe = recipe_dict
-=======
     # Set the recipe name/path or None if not set.
     # If no recipe name or path is given, the create_recipe method will
     # generate a default recipe but still honor any of other parameters
@@ -991,9 +978,9 @@
         group_id=group_id, jobs_allowlist=args.jobs_allowlist,
         jobs_denylist=args.jobs_denylist, recipe_name=recipe, sketch_id=None,
         skip_recipe_validation=args.skip_recipe_validation,
-        yara_rules=yara_rules)
+        yara_rules=yara_rules, group_name=group_name, reason=reason,
+          all_args=all_args)
     request.recipe = recipe_dict
->>>>>>> aae3c41c
 
     if args.dump_json:
       print(request.to_json().encode('utf-8'))
