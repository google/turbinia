--- conflicted
+++ resolved
@@ -29,15 +29,6 @@
   from turbinia.jobs.grep import GrepJob
   from turbinia.jobs.worker_stat import StatJob
   from turbinia.jobs.strings import StringsJob
-<<<<<<< HEAD
-  from turbinia.jobs.analysis.jenkins import JenkinsAnalysisJob
-  # TODO(aarontp): Dynamically look up job objects and make enabling/disabling
-  # configurable through config and/or recipes.
-  #return [StatJob(), PlasoJob(), PsortJob(), StringsJob(), GrepJob(),
-  #        JenkinsAnalysisJob()]
-  # TODO(jberggren) Remove when PR is done. This is just to speed up testing.
-  return [JenkinsAnalysisJob()]
-=======
   from turbinia.jobs.sshd import SSHDExtractionJob
   from turbinia.jobs.sshd import SSHDAnalysisJob
   # TODO(aarontp): Dynamically look up job objects and make enabling/disabling
@@ -45,7 +36,6 @@
   return [
     StatJob(), PlasoJob(), PsortJob(), StringsJob(), GrepJob(),
     SSHDExtractionJob(), SSHDAnalysisJob()]
->>>>>>> 3c04e4a5
 
 
 class TurbiniaJob(object):
