--- conflicted
+++ resolved
@@ -40,16 +40,10 @@
   # TODO(aarontp): Dynamically look up job objects and make enabling/disabling
   # configurable through config and/or recipes.
   return [
-<<<<<<< HEAD
-      GrepJob(), HadoopAnalysisJob(), PlasoJob(), PsortJob(), StatJob(),
-      StringsJob(), SSHDAnalysisJob(), SSHDExtractionJob(), TomcatAnalysisJob(),
-      TomcatExtractionJob()]
-=======
-      StatJob(), PlasoJob(), PsortJob(), StringsJob(), GrepJob(),
-      SSHDExtractionJob(), SSHDAnalysisJob(), HTTPAccessLogExtractionJob(),
-      HTTPAccessLogAnalysisJob(), TomcatExtractionJob(), TomcatAnalysisJob(),
-      JenkinsAnalysisJob()]
->>>>>>> 3f02a61c
+      GrepJob(), HadoopAnalysisJob(), HTTPAccessLogAnalysisJob(),
+      HTTPAccessLogExtractionJob(), JenkinsAnalysisJob(), PlasoJob(),
+      PsortJob(), SSHDExtractionJob(), SSHDAnalysisJob(), StatJob(),
+      StringsJob(), TomcatAnalysisJob(), TomcatExtractionJob()]
 
 
 class TurbiniaJob(object):
