<<<<<<< HEAD
FROM ubuntu:22.04

=======
# Build stage for the web ui
FROM node:lts-alpine as build-stage
WORKDIR /tmp/web
COPY web/package*.json ./
RUN npm install
COPY web/. .
RUN npm run build

# Build Turbinia API Server, copy from build, and setup rest of requirements
FROM ubuntu:20.04
>>>>>>> ea0d9209
ENV DEBIAN_FRONTEND=noninteractive 
COPY --from=build-stage /tmp/web/dist /web/dist
RUN apt-get update && apt-get -y install python3-pip git wget supervisor curl

RUN pip3 install pip --upgrade
RUN pip3 install requests --upgrade
RUN pip3 install urllib3 cryptography --upgrade

ADD requirements.txt /tmp/
RUN cd /tmp/ && pip3 install -r requirements.txt

ADD . /tmp/

# unshallow and fetch all tags so our build systems pickup the correct git tag if it's a shallow clone
RUN if $(cd /tmp/ && git rev-parse --is-shallow-repository); then cd /tmp/ && git fetch --prune --unshallow && git fetch --depth=1 origin +refs/tags/*:refs/tags/*; fi

RUN cd /tmp/ && python3 setup.py install

RUN useradd -r -s /bin/nologin -G disk turbinia

RUN mkdir /etc/turbinia && mkdir -p /mnt/turbinia/ && mkdir -p /var/lib/turbinia/ \
    && mkdir -p /var/log/turbinia/ && chown -R turbinia:turbinia /mnt/turbinia/ \
    && mkdir -p /etc/turbinia/ \
    && chown -R turbinia:turbinia /var/lib/turbinia/ \
    && chown -R turbinia:turbinia /etc/turbinia/ \
    && chown -R turbinia:turbinia /var/log/turbinia/

COPY docker/api_server/start.sh /home/turbinia/start.sh
RUN chmod +rwx /home/turbinia/start.sh

# Setup OAuth2-proxy
COPY docker/api_server/oauth2_web.cfg /etc/turbinia/oauth2_web.cfg
RUN chown turbinia:turbinia /etc/turbinia/oauth2_web.cfg

RUN mkdir /oauth2-proxy

RUN cd /oauth2-proxy && curl https://api.github.com/repos/oauth2-proxy/oauth2-proxy/releases/latest | grep -E 'browser_download_url.*linux-amd64.tar.gz' | cut -d'"' -f4 | xargs -n1 wget -q -O proxy.tar.gz && tar xzf proxy.tar.gz

RUN cp /oauth2-proxy/oauth2-proxy*.linux-amd64/oauth2-proxy /usr/local/bin/oauth2-proxy
RUN chmod +x /usr/local/bin/oauth2-proxy

COPY docker/api_server/turbinia_services.conf /etc/supervisor/conf.d/turbinia_services.conf

CMD ["/home/turbinia/start.sh"]

# Expose tcp ports
EXPOSE 8000/tcp
EXPOSE 8080/tcp<|MERGE_RESOLUTION|>--- conflicted
+++ resolved
@@ -1,7 +1,3 @@
-<<<<<<< HEAD
-FROM ubuntu:22.04
-
-=======
 # Build stage for the web ui
 FROM node:lts-alpine as build-stage
 WORKDIR /tmp/web
@@ -11,8 +7,8 @@
 RUN npm run build
 
 # Build Turbinia API Server, copy from build, and setup rest of requirements
-FROM ubuntu:20.04
->>>>>>> ea0d9209
+FROM ubuntu:22.04
+
 ENV DEBIAN_FRONTEND=noninteractive 
 COPY --from=build-stage /tmp/web/dist /web/dist
 RUN apt-get update && apt-get -y install python3-pip git wget supervisor curl
