--- conflicted
+++ resolved
@@ -99,12 +99,6 @@
 #   libfsapfs-tools
 #   libluksde-tools
 #   Sleuthkit
-<<<<<<< HEAD
-
-RUN curl -sS https://keyserver.ubuntu.com/pks/lookup?op=get\&search=0x3ed1eaece81894b171d7da5b5e80511b10c598b8 | gpg --dearmor | sudo tee /etc/apt/trusted.gpg.d/gift.gpg
-# #RUN apt-key adv --keyserver hkp://keyserver.ubuntu.com:80 --recv-keys 0x5e80511b10c598b8 \
-=======
->>>>>>> b17f589c
 RUN add-apt-repository -y ppa:gift/$PPA_TRACK
 RUN apt-get update && apt-get -y install \
     bulk-extractor \
@@ -156,16 +150,18 @@
 # Copy Kubernetes support tool to home folder
 COPY --chown=turbinia:turbinia k8s/tools/check-lockfile.py /home/turbinia/check-lockfile.py
 
-<<<<<<< HEAD
+# Install container-explorer
+RUN wget -O /tmp/container-explorer-setup.sh https://raw.githubusercontent.com/google/container-explorer/main/script/setup.sh
+RUN chmod +x /tmp/container-explorer-setup.sh
+RUN sudo /tmp/container-explorer-setup.sh install
+
 ADD . /tmp/
 
 # Install docker cli
 RUN wget -O /tmp/docker.deb https://download.docker.com/linux/ubuntu/dists/jammy/pool/stable/amd64/docker-ce-cli_24.0.5-1~ubuntu.22.04~jammy_amd64.deb
 RUN dpkg -i /tmp/docker.deb
 
-=======
 # Install Turbinia
->>>>>>> b17f589c
 # unshallow and fetch all tags so our build systems pickup the correct git tag if it's a shallow clone
 # install turbinia and cleanup /tmp
 ADD . /tmp/
