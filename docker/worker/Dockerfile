# Build 1 - Turbinia Worker
FROM ubuntu:22.04
ENV DEBIAN_FRONTEND=noninteractive \
    PIP_NO_CACHE_DIR=1
ARG PPA_TRACK=stable

RUN apt-get update && apt-get -y upgrade && apt-get -y install \
    apt-transport-https \
    apt-utils \
    ca-certificates \
    curl \
    git \
    john \
    john-data \
    libleveldb1d \
    libleveldb-dev \
    libssl-dev \
    libterm-readline-gnu-perl \
    lvm2 \
    pocl-opencl-icd \
    p7zip-full \
    python3-pip \
    software-properties-common \
    sudo \
    testdisk \
    wget \
    && apt-get clean && rm -rf /var/cache/apt/* /var/lib/apt/lists/*

RUN pip3 install pip --upgrade
RUN pip3 install poetry

# Install various packages from the GIFT PPA
#   bulkextractor
#   docker-explorer
#   Sleuthkit
RUN add-apt-repository -y ppa:gift/$PPA_TRACK
RUN apt-get update && apt-get -y install \
    bulk-extractor \
    docker-explorer-tools \
    sleuthkit \
    && apt-get clean && rm -rf /var/cache/apt/* /var/lib/apt/lists/*

# Add turbinia user to system and sudoers
RUN useradd -r -s /sbin/nologin -G disk,sudo -u 999 turbinia
RUN echo "turbinia ALL = (root) NOPASSWD: ALL" > /etc/sudoers.d/turbinia
RUN echo "Defaults secure_path=\"/home/turbinia/.venv/bin:/opt/fraken:/usr/local/sbin:/usr/local/bin:/usr/sbin:/usr/bin:/sbin:/bin\"" >> /etc/sudoers.d/turbinia

# Install yara rules and fraken binary.
RUN cd /opt \
    && git clone https://github.com/Neo23x0/signature-base.git \
    && sudo chown -R turbinia:turbinia /opt/signature-base \
    && find /opt/signature-base -type f -not -iname '*.yar' -not -iname '*.yara' -not -iname 'file-type-signatures.txt' -delete
COPY turbinia/config/rules/*.yar /opt/signature-base/yara/
RUN mkdir -p /opt/fraken && chown -R turbinia:turbinia /opt/fraken
COPY --from=us-docker.pkg.dev/osdfir-registry/turbinia/release/fraken:latest --chown=turbinia:turbinia /bin/fraken /opt/fraken/fraken

# Install container-explorer
RUN wget -O /tmp/container-explorer-setup.sh https://raw.githubusercontent.com/google/container-explorer/main/script/setup.sh
RUN chmod +x /tmp/container-explorer-setup.sh
RUN sudo /tmp/container-explorer-setup.sh install

# Setup turbinia user folders and permissions
RUN mkdir /etc/turbinia && mkdir -p /mnt/turbinia/ && mkdir -p /var/lib/turbinia/ \
    && mkdir -p /etc/turbinia/ && chown -R turbinia:turbinia /etc/turbinia/ \
    && mkdir -p /var/log/turbinia/ && chown -R turbinia:turbinia /mnt/turbinia/ \
    && chown -R turbinia:turbinia /var/lib/turbinia/ \
    && chown -R turbinia:turbinia /var/log/turbinia/ \
    && mkdir -p /home/turbinia && chown -R turbinia:turbinia /home/turbinia

# Install latest hashcat
RUN cd /home/turbinia \
    && wget https://hashcat.net/files/hashcat-6.2.6.7z \
    && 7z x hashcat-6.2.6.7z \
    && chown -R turbinia:turbinia /home/turbinia/hashcat-6.2.6/ \
    && cp /home/turbinia/hashcat-6.2.6/hashcat.bin /home/turbinia/hashcat-6.2.6/hashcat \
    && rm -f /home/turbinia/hashcat-6.2.6.7z
ENV PATH="/home/turbinia/hashcat-6.2.6/:$PATH"

# Get a decent password list for john/hashcat
RUN cd /home/turbinia && echo "" > password.lst
RUN cd /home/turbinia && curl -s https://raw.githubusercontent.com/danielmiessler/SecLists/285474cf9bff85f3323c5a1ae436f78acd1cb62c/Passwords/UserPassCombo-Jay.txt >> password.lst
RUN cd /home/turbinia && curl -s https://raw.githubusercontent.com/danielmiessler/SecLists/master/Passwords/Common-Credentials/10-million-password-list-top-1000000.txt >> password.lst
RUN cp /home/turbinia/password.lst /root/
RUN echo ':\nd' > /home/turbinia/turbinia-password-cracking.rules

# Copy Kubernetes support tool to home folder
COPY --chown=turbinia:turbinia k8s/tools/check-lockfile.py /home/turbinia/check-lockfile.py

<<<<<<< HEAD
# Install docker
RUN curl -fsSL https://download.docker.com/linux/ubuntu/gpg | sudo gpg --dearmor -o /usr/share/keyrings/docker-archive-keyring.gpg
RUN echo "deb [arch=$(dpkg --print-architecture) signed-by=/usr/share/keyrings/docker-archive-keyring.gpg] https://download.docker.com/linux/ubuntu $(lsb_release -cs) stable" | sudo tee /etc/apt/sources.list.d/docker.list > /dev/null
RUN apt-get update
RUN apt-get -y install docker-ce
RUN newgrp docker
RUN usermod -aG docker turbinia

# Install Turbinia
# unshallow and fetch all tags so our build systems pickup the correct git tag if it's a shallow clone
# install turbinia and cleanup /tmp
ADD . /tmp/
RUN if $(cd /tmp/ && git rev-parse --is-shallow-repository); then cd /tmp/ && git fetch --prune --unshallow && git fetch --depth=1 origin +refs/tags/*:refs/tags/*; fi \
    && cd /tmp/ && python3 setup.py install

COPY docker/worker/start.sh /home/turbinia/start.sh
RUN chmod +rwx /home/turbinia/start.sh
=======
# Drop privileges and set the working directory
>>>>>>> ac043cbd
USER turbinia
WORKDIR /home/turbinia

# Copy requirements and install dependencies to cache them in docker layer
COPY --chown=turbinia:turbinia ./pyproject.toml ./poetry.toml ./poetry.lock /home/turbinia/
RUN poetry install --no-interaction --no-ansi -E worker --no-root
RUN poetry run pip3 install impacket --no-deps 
ENV PATH="/home/turbinia/.venv/bin:$PATH" \
    VIRTUAL_ENV=/home/turbinia/.venv

# Copy the source directory to the container
COPY --chown=turbinia:turbinia . /home/turbinia/
COPY --chown=turbinia:turbinia docker/worker/start.sh /home/turbinia/start.sh
RUN chmod +rwx /home/turbinia/start.sh

# Install Turbinia package -- will skip dependencies if installed
RUN poetry install --no-interaction --no-ansi -E worker

CMD ["/home/turbinia/start.sh"]
# Expose Prometheus endpoint.
EXPOSE 9200/tcp<|MERGE_RESOLUTION|>--- conflicted
+++ resolved
@@ -59,6 +59,14 @@
 RUN chmod +x /tmp/container-explorer-setup.sh
 RUN sudo /tmp/container-explorer-setup.sh install
 
+# Install docker CLI
+RUN curl -fsSL https://download.docker.com/linux/ubuntu/gpg | sudo gpg --dearmor -o /usr/share/keyrings/docker-archive-keyring.gpg
+RUN echo "deb [arch=$(dpkg --print-architecture) signed-by=/usr/share/keyrings/docker-archive-keyring.gpg] https://download.docker.com/linux/ubuntu $(lsb_release -cs) stable" | sudo tee /etc/apt/sources.list.d/docker.list > /dev/null
+RUN apt-get update
+RUN apt-get -y install docker-ce
+RUN newgrp docker
+RUN usermod -aG docker turbinia
+
 # Setup turbinia user folders and permissions
 RUN mkdir /etc/turbinia && mkdir -p /mnt/turbinia/ && mkdir -p /var/lib/turbinia/ \
     && mkdir -p /etc/turbinia/ && chown -R turbinia:turbinia /etc/turbinia/ \
@@ -86,27 +94,7 @@
 # Copy Kubernetes support tool to home folder
 COPY --chown=turbinia:turbinia k8s/tools/check-lockfile.py /home/turbinia/check-lockfile.py
 
-<<<<<<< HEAD
-# Install docker
-RUN curl -fsSL https://download.docker.com/linux/ubuntu/gpg | sudo gpg --dearmor -o /usr/share/keyrings/docker-archive-keyring.gpg
-RUN echo "deb [arch=$(dpkg --print-architecture) signed-by=/usr/share/keyrings/docker-archive-keyring.gpg] https://download.docker.com/linux/ubuntu $(lsb_release -cs) stable" | sudo tee /etc/apt/sources.list.d/docker.list > /dev/null
-RUN apt-get update
-RUN apt-get -y install docker-ce
-RUN newgrp docker
-RUN usermod -aG docker turbinia
-
-# Install Turbinia
-# unshallow and fetch all tags so our build systems pickup the correct git tag if it's a shallow clone
-# install turbinia and cleanup /tmp
-ADD . /tmp/
-RUN if $(cd /tmp/ && git rev-parse --is-shallow-repository); then cd /tmp/ && git fetch --prune --unshallow && git fetch --depth=1 origin +refs/tags/*:refs/tags/*; fi \
-    && cd /tmp/ && python3 setup.py install
-
-COPY docker/worker/start.sh /home/turbinia/start.sh
-RUN chmod +rwx /home/turbinia/start.sh
-=======
 # Drop privileges and set the working directory
->>>>>>> ac043cbd
 USER turbinia
 WORKDIR /home/turbinia
 
