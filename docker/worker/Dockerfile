--- conflicted
+++ resolved
@@ -16,36 +16,32 @@
     sudo \
     testdisk \
     sleuthkit
+    && rm -rf /var/lib/apt/lists/*
 
 ADD requirements.txt /tmp/
 RUN cd /tmp/ && pip3 install -r requirements.txt
+ADD dfvfs_requirements.txt /tmp/
+RUN cd /tmp/ && pip3 install -r dfvfs_requirements.txt
 
 RUN pip3 install pip --upgrade
-RUN pip3 install urllib3 cryptography requests --upgrade
+RUN pip3 install keyrings.alt --upgrade
+#RUN pip3 install urllib3 cryptography requests --upgrade
 
 # Install third-party worker dependencies
 RUN pip3 install pyhindsight
 
-# Install Plaso and docker-explorer
-RUN add-apt-repository -y ppa:gift/stable
-RUN apt-key list
+# Install Plaso, bulkextractor and docker-explorer
+RUN apt-key adv --keyserver hkp://keyserver.ubuntu.com:80 --recv-keys 0x5e80511b10c598b8 \
+    && add-apt-repository -y ppa:gift/stable
 RUN apt-get -y install \
     docker-explorer-tools \
-<<<<<<< HEAD
-    libewf \
-    libewf-python3 \
     plaso-tools \
-    python3-dfvfs \
     python3-plaso \
-=======
     bulk-extractor \
     libbde-tools \
->>>>>>> 963a97db
     --option Acquire::ForceIPv4=true --option Acquire::Retries=100 --option Acquire::http::Timeout=60
 
-# Install BulkExtractor
-RUN apt-get -y install bulk-extractor \
-    && rm -rf /var/lib/apt/lists/*
+RUN pip3 install urllib3 cryptography --upgrade
 
 ADD . /tmp/
 # unshallow and fetch all tags so our build systems pickup the correct git tag if it's a shallow clone
