version: "3.2"
services:
    redis:
        image: "redis:alpine"

        command: redis-server
        # This will *only* expose it to the docker network, not to the host.
        # See https://docs.docker.com/compose/compose-file/compose-file-v3/#expose
        expose:
            - "6379"

        volumes:
            - $PWD/redis-data:/var/lib/redis

        environment:
            - REDIS_REPLICATION_MODE=master

    turbinia-server:
        #image: "turbinia-server-dev" # Use this for local development and comment out below line
        image: "us-docker.pkg.dev/osdfir-registry/turbinia/release/turbinia-server:latest" # Latest stable
        container_name: turbinia-server

        volumes:
            - $PWD/evidence:/evidence
            - $PWD/conf/:/etc/turbinia/

        environment:
            - LC_ALL=C.UTF-8
            - LANG=C.UTF-8
            - TURBINIA_EXTRA_ARGS=${TURBINIA_EXTRA_ARGS}

<<<<<<< HEAD
=======
    turbinia-api-server:
        #image: "turbinia-api-server-dev" # Use this for local development and comment out below line
        image: "us-docker.pkg.dev/osdfir-registry/turbinia/release/turbinia-api-server:latest" # Latest stable
        container_name: turbinia-api-server

        volumes:
            - $PWD/evidence:/evidence
            - $PWD/conf/:/etc/turbinia/

        environment:
            - LC_ALL=C.UTF-8
            - LANG=C.UTF-8
            - TURBINIA_EXTRA_ARGS=${TURBINIA_EXTRA_ARGS}

>>>>>>> 7503e155
    turbinia-worker:
        #image: "turbinia-worker-dev" # Use this for local development and comment out below line
        image: "us-docker.pkg.dev/osdfir-registry/turbinia/release/turbinia-worker:latest" # Latest stable
        container_name: turbinia-worker
        privileged: true

        volumes:
            - $PWD/evidence:/evidence
            - $PWD/conf/:/etc/turbinia/

        environment:
            - LC_ALL=C.UTF-8
            - LANG=C.UTF-8
            - TURBINIA_EXTRA_ARGS=${TURBINIA_EXTRA_ARGS}
    # Uncomment below in case you want to run a second worker on the same host.
    #  turbinia-worker2:
    #     #image: "turbinia-worker-dev" # Use this for local development and comment out below line
    #     image: "us-docker.pkg.dev/osdfir-registry/turbinia/release/turbinia-worker:latest" # Latest stable
    #     container_name: turbinia-worker2
    #     privileged: true

    #     volumes:
    #      - $PWD/evidence:/evidence
    #      - $PWD/conf/:/etc/turbinia/

    #     environment:
    #      - LC_ALL=C.UTF-8
    #      - LANG=C.UTF-8<|MERGE_RESOLUTION|>--- conflicted
+++ resolved
@@ -29,8 +29,6 @@
             - LANG=C.UTF-8
             - TURBINIA_EXTRA_ARGS=${TURBINIA_EXTRA_ARGS}
 
-<<<<<<< HEAD
-=======
     turbinia-api-server:
         #image: "turbinia-api-server-dev" # Use this for local development and comment out below line
         image: "us-docker.pkg.dev/osdfir-registry/turbinia/release/turbinia-api-server:latest" # Latest stable
@@ -45,7 +43,6 @@
             - LANG=C.UTF-8
             - TURBINIA_EXTRA_ARGS=${TURBINIA_EXTRA_ARGS}
 
->>>>>>> 7503e155
     turbinia-worker:
         #image: "turbinia-worker-dev" # Use this for local development and comment out below line
         image: "us-docker.pkg.dev/osdfir-registry/turbinia/release/turbinia-worker:latest" # Latest stable
