FROM ubuntu:20.04

ENV DEBIAN_FRONTEND=noninteractive 
RUN apt-get update && apt-get -y install \
apt-transport-https \
apt-utils \
ca-certificates \
git \
libterm-readline-gnu-perl \
python3-pip \
software-properties-common \
&& rm -rf /var/lib/apt/lists/*

RUN pip3 install pip --upgrade
RUN pip3 install urllib3 cryptography requests --upgrade
RUN pip3 install requests --upgrade

ADD requirements.txt /tmp/
RUN cd /tmp/ && pip3 install -r requirements.txt
ADD dfvfs_requirements.txt /tmp/
RUN cd /tmp/ && pip3 install -r dfvfs_requirements.txt

ADD . /tmp/
<<<<<<< HEAD
=======
# unshallow and fetch all tags so our build systems pickup the correct git tag.
RUN cd /tmp/ && git fetch --prune --unshallow
RUN cd /tmp/ && git fetch --depth=1 origin +refs/tags/*:refs/tags/*

>>>>>>> 6a7b2904
RUN cd /tmp/ && python3 setup.py install

RUN useradd -r -s /bin/nologin -G disk turbinia

RUN mkdir /etc/turbinia && mkdir -p /mnt/turbinia/ && mkdir -p /var/lib/turbinia/ \
&& mkdir -p /var/log/turbinia/ && chown -R turbinia:turbinia /mnt/turbinia/ \
&& mkdir -p /etc/turbinia/ \
&& chown -R turbinia:turbinia /var/lib/turbinia/ \
&& chown -R turbinia:turbinia /etc/turbinia/ \
&& chown -R turbinia:turbinia /var/log/turbinia/

COPY docker/server/start.sh /home/turbinia/start.sh
RUN chmod +x /home/turbinia/start.sh
USER turbinia
CMD ["/home/turbinia/start.sh"]
# Expose Prometheus endpoint.
EXPOSE 8000/tcp<|MERGE_RESOLUTION|>--- conflicted
+++ resolved
@@ -21,13 +21,11 @@
 RUN cd /tmp/ && pip3 install -r dfvfs_requirements.txt
 
 ADD . /tmp/
-<<<<<<< HEAD
-=======
+
 # unshallow and fetch all tags so our build systems pickup the correct git tag.
 RUN cd /tmp/ && git fetch --prune --unshallow
 RUN cd /tmp/ && git fetch --depth=1 origin +refs/tags/*:refs/tags/*
 
->>>>>>> 6a7b2904
 RUN cd /tmp/ && python3 setup.py install
 
 RUN useradd -r -s /bin/nologin -G disk turbinia
