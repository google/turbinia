FROM ubuntu:22.04 as server-builder

ENV DEBIAN_FRONTEND=noninteractive 
ENV PIP_NO_CACHE_DIR=1
RUN apt-get update && apt-get -y upgrade && apt-get -y install \
    apt-transport-https \
    apt-utils \
    ca-certificates \
    git \
    libterm-readline-gnu-perl \
    python3-pip \
    software-properties-common \
    sudo \
    && apt-get clean && rm -rf /var/cache/apt/* /var/lib/apt/lists/*

RUN pip3 install pip --upgrade
RUN pip3 install poetry

<<<<<<< HEAD
ADD requirements.txt /tmp
RUN cd /tmp/ && pip3 install -r requirements.txt

RUN useradd -r -s /bin/nologin -u 999 turbinia
=======
RUN useradd -r -s /sbin/nologin -u 999 turbinia
>>>>>>> 9aa18141

RUN mkdir /etc/turbinia && mkdir -p /mnt/turbinia/ && mkdir -p /var/lib/turbinia/ \
    && mkdir -p /var/log/turbinia/ && chown -R turbinia:turbinia /mnt/turbinia/ \
    && mkdir -p /etc/turbinia/ \
    && chown -R turbinia:turbinia /var/lib/turbinia/ \
    && chown -R turbinia:turbinia /etc/turbinia/ \
    && chown -R turbinia:turbinia /var/log/turbinia/ \
    && mkdir -p /home/turbinia && chown -R turbinia:turbinia /home/turbinia

<<<<<<< HEAD
ADD . /tmp

FROM server-builder AS turbinia-server
COPY docker/server/start.sh /home/turbinia/start.sh
RUN chmod +rwx /home/turbinia/start.sh

# unshallow and fetch all tags so our build systems pickup the correct git tag if it's a shallow clone
RUN if $(cd /tmp/ && git rev-parse --is-shallow-repository); then cd /tmp/ && git fetch --prune --unshallow && git fetch --depth=1 origin +refs/tags/*:refs/tags/*; fi \
    && cd /tmp/ && python3 setup.py install

=======
# Drop privileges and set the working directory
>>>>>>> 9aa18141
USER turbinia
WORKDIR /home/turbinia

# Copy requirements and install dependencies to cache them in docker layer
COPY --chown=turbinia:turbinia ./pyproject.toml ./poetry.toml ./poetry.lock /home/turbinia/
RUN poetry install --no-interaction --no-ansi --no-root

ENV PATH="/home/turbinia/.venv/bin:$PATH" \
    VIRTUAL_ENV=/home/turbinia/.venv

# Copy the source directory to the container
COPY --chown=turbinia:turbinia . /home/turbinia/
COPY --chown=turbinia:turbinia docker/server/start.sh /home/turbinia/start.sh
RUN chmod +rwx /home/turbinia/start.sh

# Install Turbinia package -- will skip dependencies if installed
RUN poetry install --no-interaction --no-ansi

CMD ["/home/turbinia/start.sh"]
# Expose Prometheus endpoint.
EXPOSE 9200/tcp

FROM server-builder AS turbinia-server-dev
RUN pip3 install debugpy
RUN pip3 install jurigged
USER turbinia
#RUN mkdir -p /tmp/turbinia && mkdir -p /tmp/test_data
ADD --chown=turbinia:turbinia turbinia /tmp/turbinia
#ADD --chown=turbinia:turbinia test_data /tmp/test_data
# unshallow and fetch all tags so our build systems pickup the correct git tag if it's a shallow clone
RUN if $(cd /tmp/ && git rev-parse --is-shallow-repository); then cd /tmp/ && git fetch --prune --unshallow && git fetch --depth=1 origin +refs/tags/*:refs/tags/*; fi
WORKDIR /tmp
ENV PYTHONPATH .
ENV PYTHONDONTWRITEBYTECODE 1
ENV PYTHONUNBUFFERED 1
#ENV TURBINIA_DEBUG 1
#ENV TURBINIA_DEBUG_PORT 20000
ENV TURBINIA_HOTRELOAD 1
CMD ["python3","turbinia/turbiniactl.py","-d","server"]
# Expose Prometheus and debug endpoint.
EXPOSE 9200/tcp
EXPOSE 20000/tcp<|MERGE_RESOLUTION|>--- conflicted
+++ resolved
@@ -16,14 +16,7 @@
 RUN pip3 install pip --upgrade
 RUN pip3 install poetry
 
-<<<<<<< HEAD
-ADD requirements.txt /tmp
-RUN cd /tmp/ && pip3 install -r requirements.txt
-
-RUN useradd -r -s /bin/nologin -u 999 turbinia
-=======
 RUN useradd -r -s /sbin/nologin -u 999 turbinia
->>>>>>> 9aa18141
 
 RUN mkdir /etc/turbinia && mkdir -p /mnt/turbinia/ && mkdir -p /var/lib/turbinia/ \
     && mkdir -p /var/log/turbinia/ && chown -R turbinia:turbinia /mnt/turbinia/ \
@@ -33,20 +26,7 @@
     && chown -R turbinia:turbinia /var/log/turbinia/ \
     && mkdir -p /home/turbinia && chown -R turbinia:turbinia /home/turbinia
 
-<<<<<<< HEAD
-ADD . /tmp
-
-FROM server-builder AS turbinia-server
-COPY docker/server/start.sh /home/turbinia/start.sh
-RUN chmod +rwx /home/turbinia/start.sh
-
-# unshallow and fetch all tags so our build systems pickup the correct git tag if it's a shallow clone
-RUN if $(cd /tmp/ && git rev-parse --is-shallow-repository); then cd /tmp/ && git fetch --prune --unshallow && git fetch --depth=1 origin +refs/tags/*:refs/tags/*; fi \
-    && cd /tmp/ && python3 setup.py install
-
-=======
 # Drop privileges and set the working directory
->>>>>>> 9aa18141
 USER turbinia
 WORKDIR /home/turbinia
 
